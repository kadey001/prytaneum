<<<<<<< HEAD
import { PrismaClient } from '@app/prisma';
=======
import { PrismaClient } from '@local/__generated__/prisma';
>>>>>>> ef96f53a
import { errors } from '@local/features/utils';
import { CreateInvite } from '@local/graphql-types';
import { register } from '@local/features/accounts/methods';
import { fromGlobalId } from 'graphql-relay';
import { verify, sign } from '@local/lib/jwt';

import { sendInviteEmail } from './invite';
import { canUserModify } from '../methods';

export async function invite(viewerId: string, prisma: PrismaClient, { email, eventId }: CreateInvite) {
    // Check if event exists
    const { id: globalEventId } = fromGlobalId(eventId);
    const queryResult = await prisma.event.findUnique({ where: { id: globalEventId } });
    if (!queryResult) throw new Error('Event not found');

    // Check if viewer has permission to invite
    if (!canUserModify(viewerId, globalEventId, prisma)) throw new Error(errors.permissions);

    // check if email already exists
    let userResult = await prisma.user.findFirst({ where: { email } });

    // create user if email is not in accounts system
    let invitedUserId = userResult?.id;
    if (!invitedUserId) {
        userResult = await register(prisma, { email });
        invitedUserId = userResult.id;
    }

    // Sign token
    const token = await sign({ eventId, invitedUserId }); // TODO: expire at some point

    // Send Email
    return sendInviteEmail(
        queryResult.title,
        eventId,
        queryResult.startDateTime,
        queryResult.endDateTime,
        email,
        token
    );
}

// FIXME:
// eslint-disable-next-line @typescript-eslint/no-unused-vars
export async function validateInvite(token: string, eventId: string, prisma: PrismaClient) {
    const result = (await verify(token)) as { eventId: string; invitedUserId: string };
    if (!result.eventId) return { valid: false };
    const { id: tokenEventId } = fromGlobalId(result.eventId);

    // Ensure token is being used for the correct event
    if (eventId !== tokenEventId) return { valid: false };
    return { valid: true };
}<|MERGE_RESOLUTION|>--- conflicted
+++ resolved
@@ -1,8 +1,4 @@
-<<<<<<< HEAD
-import { PrismaClient } from '@app/prisma';
-=======
 import { PrismaClient } from '@local/__generated__/prisma';
->>>>>>> ef96f53a
 import { errors } from '@local/features/utils';
 import { CreateInvite } from '@local/graphql-types';
 import { register } from '@local/features/accounts/methods';
