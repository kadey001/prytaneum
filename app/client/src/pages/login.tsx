import * as React from 'react';
import Image from 'next/image';
import { Grid, Paper, Link } from '@material-ui/core';
import { makeStyles } from '@material-ui/core/styles';
import { useRouter } from 'next/router';

import { LoginForm, useUser } from '@local/features/accounts';

const useStyles = makeStyles((theme) => ({
    root: {
        width: '100%',
        height: '100%',
        [theme.breakpoints.down('sm')]: {
            flexDirection: 'column-reverse',
        },
        flexGrow: 1,
    },
    formContainer: {
        display: 'flex',
        justifyContent: 'flex-end',
        marginBottom: 20
    },
    paper: {
        display: 'flex',
        flexDirection: 'column',
        alignItems: 'center',
        maxWidth: 425,
        padding: theme.spacing(3),
        margin: theme.spacing(1),
    },
    // avatar: {
    //     margin: theme.spacing(1),
    //     backgroundColor: theme.palette.secondary.main,
    // },
    form: {
        width: '100%', // Fix IE 11 issue.
        marginTop: theme.spacing(4),
    },
    link: {
        textAlign: 'center',
        color: 'grey',
        textDecoration: 'underline',
        '&:hover': {
            color: theme.palette.primary.main,
        },
    }
}));

export default function Login() {
    const classes = useStyles();
    const router = useRouter();

    const [user] = useUser();

    React.useEffect(() => {
        if (user) router.push('/organizations/me');
    }, [user, router]);

    return (
<<<<<<< HEAD
        <Grid container alignContent='center' className={classes.root} justify='center'>
            <Paper className={classes.paper}>
                <LoginForm
                    onSuccess={() => router.push('/organizations/me')}
                    secondaryActions={
                        <Button fullWidth variant='outlined' onClick={() => router.push('/register')}>
                            Register
                        </Button>
                    }
=======
        <Grid container alignItems='center' className={classes.root} justify='center'>
            <Grid item md={7}>
                <Image
                    src='https://i.ibb.co/wg4Cyn1/login-illustration.png' 
                    width={697}
                    height={383}
                    objectFit='contain'
>>>>>>> 8aabc6fb
                />
            </Grid>
            <Grid item md={5} className={classes.formContainer}>
                <Paper className={classes.paper}>
                    <LoginForm
                        onSuccess={() => router.push('/app/home')}
                        secondaryActions={
                            <Link href='/register' className={classes.link}>
                                Or, register an account
                            </Link>
                        }
                    />
                </Paper>
            </Grid>
        </Grid>
    );
}<|MERGE_RESOLUTION|>--- conflicted
+++ resolved
@@ -57,17 +57,6 @@
     }, [user, router]);
 
     return (
-<<<<<<< HEAD
-        <Grid container alignContent='center' className={classes.root} justify='center'>
-            <Paper className={classes.paper}>
-                <LoginForm
-                    onSuccess={() => router.push('/organizations/me')}
-                    secondaryActions={
-                        <Button fullWidth variant='outlined' onClick={() => router.push('/register')}>
-                            Register
-                        </Button>
-                    }
-=======
         <Grid container alignItems='center' className={classes.root} justify='center'>
             <Grid item md={7}>
                 <Image
@@ -75,7 +64,6 @@
                     width={697}
                     height={383}
                     objectFit='contain'
->>>>>>> 8aabc6fb
                 />
             </Grid>
             <Grid item md={5} className={classes.formContainer}>
