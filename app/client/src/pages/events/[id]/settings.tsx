import * as React from 'react';
import { NextPage } from 'next';
import { useRouter } from 'next/router';
import { useQueryLoader } from 'react-relay';

import { EventSettingsQuery } from '@local/__generated__/EventSettingsQuery.graphql';
import { EventSettings, EVENT_SETTINGS_QUERY } from '@local/features/events';
<<<<<<< HEAD
import { Loader } from '@local/components/Loader';
=======
import { useUser } from '@local/features/accounts';
>>>>>>> 24bae6dd

const Page: NextPage = () => {
    const router = useRouter();
    const [user] = useUser();
    const { id: eventId } = router.query as { id: string };
    const [queryRef, loadQuery] = useQueryLoader<EventSettingsQuery>(EVENT_SETTINGS_QUERY);

    React.useEffect(() => {
        if (router.isReady) loadQuery({ input: eventId });
    }, [router.isReady, loadQuery, eventId]);

<<<<<<< HEAD
    if (!router.isReady || !queryRef) return <Loader />;
=======
    React.useEffect(() => {
        if (!user) {
            router.push('/login');
        }
    });

    if (!router.isReady || !queryRef) return <div>Loading...</div>;
>>>>>>> 24bae6dd

    return (
        <React.Suspense fallback='loading...'>
            <EventSettings queryRef={queryRef} />
        </React.Suspense>
    );
};

export default Page;<|MERGE_RESOLUTION|>--- conflicted
+++ resolved
@@ -5,11 +5,8 @@
 
 import { EventSettingsQuery } from '@local/__generated__/EventSettingsQuery.graphql';
 import { EventSettings, EVENT_SETTINGS_QUERY } from '@local/features/events';
-<<<<<<< HEAD
 import { Loader } from '@local/components/Loader';
-=======
 import { useUser } from '@local/features/accounts';
->>>>>>> 24bae6dd
 
 const Page: NextPage = () => {
     const router = useRouter();
@@ -21,17 +18,13 @@
         if (router.isReady) loadQuery({ input: eventId });
     }, [router.isReady, loadQuery, eventId]);
 
-<<<<<<< HEAD
-    if (!router.isReady || !queryRef) return <Loader />;
-=======
     React.useEffect(() => {
         if (!user) {
             router.push('/login');
         }
     });
 
-    if (!router.isReady || !queryRef) return <div>Loading...</div>;
->>>>>>> 24bae6dd
+    if (!router.isReady || !queryRef) return <Loader />;
 
     return (
         <React.Suspense fallback='loading...'>
