import * as React from 'react';
import {
    List,
    ListItem,
    ListItemText,
    Switch,
    Collapse,
    Typography,
    Button,
    Grid,
    Link as MUILink,
    IconButton,
    InputAdornment,
} from '@material-ui/core';
import Visibility from '@material-ui/icons/Visibility';
import VisibilityOff from '@material-ui/icons/VisibilityOff';
import { User, UserSettings } from '@local/graphql-types';
import { Form } from '@local/components/Form';
import { FormContent } from '@local/components/FormContent';
import { TextField } from '@local/components/TextField';
import { ConfirmationDialog } from '@local/components/ConfirmationDialog';
import SettingsList from '@local/components/SettingsList';
import SettingsItem from '@local/components/SettingsItem';
import { useUser } from '@local/features/accounts';
import { useSnack } from '@local/features/core';
import { makeStyles } from '@material-ui/core/styles';
import { useMutation } from 'react-relay';
import Link from 'next/link';
import { useRouter } from 'next/router';
import { useFormik } from 'formik';
import * as Yup from 'yup';
import { makeInitialState } from '@local/utils/ts-utils';
import type { UpdateEmailFormMutation } from '@local/__generated__/UpdateEmailFormMutation.graphql'
import type { UpdatePasswordFormMutation } from '@local/__generated__/UpdatePasswordFormMutation.graphql'
import type { DeleteAccountFormMutation } from '@local/__generated__/DeleteAccountFormMutation.graphql'
import { UPDATE_EMAIL_FORM_MUTATION } from './UpdateEmailForm';
import { UPDATE_PASSWORD_FORM_MUTATION } from './UpdatePasswordForm';
import { DELETE_ACCOUNT_FORM_MUTATION } from './DeleteAccountForm';
import text from './help-text';
import { useUserFragment } from '@local/__generated__/useUserFragment.graphql'

// used for modifying user email
export type TUpdateEmailForm = { newEmail: string };

type TUpdateEmailSchema = {
    [key in keyof TUpdateEmailForm]: Yup.AnySchema;
};
const updateEmailValidationSchema = Yup.object().shape<TUpdateEmailSchema>({
    newEmail: Yup.string().email('Please enter a valid email'),
});

const initialModifyUserEmail: TUpdateEmailForm = { newEmail: '' };

// used for modifying user password
export type TUpdatePasswordForm = {
    oldPassword: string,
    newPassword: string,
    confirmNewPassword: string,
};

type TUpdatePasswordSchema = {
    [key in keyof TUpdatePasswordForm]: Yup.AnySchema;
};
const updatePasswordValidationSchema = Yup.object().shape<TUpdatePasswordSchema>({
    oldPassword: Yup.string(),
    newPassword: Yup.string(),
    confirmNewPassword: Yup.string(),
});

const initialModifyUserPassword: TUpdatePasswordForm = {
    oldPassword: '',
    newPassword: '',
    confirmNewPassword: '',
};

// used for deleting user account
export type TDeleteAccountForm = {
    password: string,
    confirmPassword: string,
};

type TDeleteAccountSchema = {
    [key in keyof TDeleteAccountForm]: Yup.AnySchema;
};
const deleteAccountValidationSchema = Yup.object().shape<TDeleteAccountSchema>({
    password: Yup.string(),
    confirmPassword: Yup.string(),
});

const intiialDeleteAccount: TDeleteAccountForm = {
    password: '',
    confirmPassword: '',
};

/* DEPTH = 3 CURRYING HERE, 
    top to bottom: 
        1. Pass in the setState function
        2. Pass in the key of the checkbox in the state
        3. handle the change in checkboxes state
*/
const buildCheckboxUpdate = <U extends Record<string, boolean | string[]>>(
    setState: React.Dispatch<React.SetStateAction<U>>
) => (id: keyof U) => (e: React.ChangeEvent<HTMLInputElement>) => {
    // e.preventDefault();
    const { checked } = e.target;
    setState((prev) => ({ ...prev, [id]: checked }));
};

const useStyles = makeStyles((theme) => ({
    // indent: {
    //     paddingLeft: theme.spacing(4),
    // },
    // fullWidth: {
    //     width: '100%',
    // },
    form: {
        margin: theme.spacing(0, 1, 0, 1),
    },
    link: {
        paddingLeft: theme.spacing(1),
    },
}));





// all really small one time user @local/components go here
interface DisplayItem {
    title: string;
    component: JSX.Element;
}

interface Props {
    list: DisplayItem[];
    setContent: (c: JSX.Element) => void;
}

export function TownhallUserSettings({ settings }: { settings: UserSettings }) {
    // const [state, setState] = React.useState(user.settings);
    // const buildHandler = buildCheckboxUpdate<typeof state>(setState);
    // TODO: API Request
    return (
        <SettingsList>
            <SettingsItem
                helpText={text.townhall.anonymous}
                name='Appear Anonymous'
            >
                <Switch
                    checked={settings?.isAnonymous}
                    // onChange={buildHandler('anonymous')}
                />
            </SettingsItem>
        </SettingsList>
    );
}

export function NotificationSettings({ settings }: { settings: UserSettings }) {
    // const [state, setState] = React.useState(user.settings);
    // const buildHandler = buildCheckboxUpdate<typeof state>(setState);
    // TODO: API Request
    return (
        <SettingsList>
            <SettingsItem helpText={text.notifications.enabled} name='Enabled'>
                <Switch
                    checked={settings?.isNotificationsEnabled}
                    // onChange={buildHandler('enabled')}
                />
            </SettingsItem>
            <Collapse>
                <SettingsItem
                    helpText={text.notifications.types}
                    name='Notification Types'
                >
                    <div>TODO</div>
                </SettingsItem>
            </Collapse>
        </SettingsList>
    );
}

<<<<<<< HEAD
export function ModifyUserEmail({ user }: { user: useUserFragment | null }) {
    const [form, errors, handleSubmit, handleChange] = useForm(initialModifyUserEmail);
=======
export function ModifyUserEmail({ user }: { user: User }) {
    // form state hooks
    const [commit] = useMutation<UpdateEmailFormMutation>(UPDATE_EMAIL_FORM_MUTATION);

    // user feedback
    const { displaySnack } = useSnack();
    
    const [, setUser] = useUser();

    // styling hook
>>>>>>> 8aabc6fb
    const classes = useStyles();

    const { handleSubmit, handleChange, values, errors, resetForm } = useFormik<TUpdateEmailForm>({
        initialValues: makeInitialState(initialModifyUserEmail),
        validationSchema: updateEmailValidationSchema,
        // eslint-disable-next-line @typescript-eslint/no-use-before-define
        onSubmit: handleCommit
    });
    function handleCommit(submittedForm: TUpdateEmailForm) {
        // add user email to input passed into the commit
        const userEmail = user.email ? user.email : ''
        const completeForm = { currentEmail: userEmail, ...submittedForm }
        commit({
            variables: { input: completeForm },
            onCompleted({ updateEmail }) {
                if (updateEmail.isError) {
                    displaySnack(updateEmail.message);
                } else {
                    displaySnack('Email changed successfully!');
                    setUser(updateEmail.body);
                    resetForm();
                }
            },
        });
    }

    return (
        <Grid container spacing={2}>
            <Grid component='span' item xs={12}>
                <Typography variant='h6'>Change Email</Typography>
            </Grid>
            <Grid component='span' item xs={12}>
                <Typography variant='body1'>
                    <b>Current email:</b> {user?.email}
                </Typography>
            </Grid>
            <Grid component='span' item xs={12}>
                <Typography variant='body2'>
                    A verification email will be sent to the new email to confirm the update.
                </Typography>
            </Grid>
            <Form className={classes.form} onSubmit={handleSubmit}>
                <FormContent>
                    <TextField
                        inputProps={{ 'aria-label': 'Enter your new email' }}
                        label='Enter your new email'
                        helperText={errors.newEmail}
                        error={Boolean(errors.newEmail)}
                        required
                        type='email'
                        variant='outlined'
                        value={values.newEmail}
                        onChange={handleChange('newEmail')}
                        spellCheck={false}
                    />
                </FormContent>
                <Grid component='span' item xs={12}>
                    <Button type='submit' variant='outlined' color='primary'>
                        Update email
                    </Button>
                </Grid>
            </Form>
        </Grid>
    )
}

export function ModifyUserPassword({ user }: { user: User }) {
    // form state hooks
    const [isPassVisible, setIsPassVisible] = React.useState(false);
    const [commit] = useMutation<UpdatePasswordFormMutation>(UPDATE_PASSWORD_FORM_MUTATION);

    // user feedback
    const { displaySnack } = useSnack();
    
    const [, setUser] = useUser();

    // styling hook
    const classes = useStyles();

    const { handleSubmit, handleChange, values, errors, resetForm } = useFormik<TUpdatePasswordForm>({
        initialValues: makeInitialState(initialModifyUserPassword),
        validationSchema: updatePasswordValidationSchema,
        // eslint-disable-next-line @typescript-eslint/no-use-before-define
        onSubmit: handleCommit
    });
    function handleCommit(submittedForm: TUpdatePasswordForm) {
        // add user email to input passed into the commit
        const userEmail = user.email ? user.email : ''
        const completeForm = { email: userEmail, ...submittedForm }
        commit({
            variables: { input: completeForm },
            onCompleted({ updatePassword }) {
                if (updatePassword.isError) {
                    displaySnack(updatePassword.message);
                } else {
                    displaySnack('Password changed successfully!');
                    setUser(updatePassword.body);
                    resetForm()
                }
            },
        });
    }

    return (
        <Grid container spacing={2}>
            <Grid component='span' item xs={12}>
                <Typography variant='h6'>Change Password</Typography>
            </Grid>
            <Grid component='span' item xs={12}>
                <Typography variant='body2'>
                    Passwords must be at least 8 characters and contain both lowercase and uppercase letters, at least one number, and at least one special character (e.g. +_!@#$%^&*., ?).
                </Typography>
            </Grid>
            
            <Form className={classes.form} onSubmit={handleSubmit}>
                <FormContent>
                    <TextField
                        inputProps={{ 'aria-label': 'Enter your old password' }}
                        label='Enter your old password'
                        helperText={errors.oldPassword}
                        error={Boolean(errors.oldPassword)}
                        required
                        variant='outlined'
                        type='password'
                        value={values.oldPassword}
                        onChange={handleChange('oldPassword')}
                        spellCheck={false}
                    />
                    <TextField
                        label='Enter your new password'
                        helperText={errors.newPassword}
                        error={Boolean(errors.newPassword)}
                        required
                        variant='outlined'
                        type={isPassVisible ? 'text' : 'password'}
                        value={values.newPassword}
                        onChange={handleChange('newPassword')}
                        spellCheck={false}
                        InputProps={{
                            'aria-label': 'Enter your new password',
                            endAdornment: (
                                <InputAdornment position='end'>
                                    <IconButton
                                        aria-label='toggle password visibility'
                                        onClick={() => setIsPassVisible(!isPassVisible)}
                                        onMouseDown={(e) => e.preventDefault()}
                                        edge='end'
                                    >
                                        {isPassVisible ? (
                                            <VisibilityOff color={errors.newPassword ? 'error' : undefined} />
                                        ) : (
                                            <Visibility color={errors.newPassword ? 'error' : undefined} />
                                        )}
                                    </IconButton>
                                </InputAdornment>
                            ),
                        }}
                    />
                    <TextField
                        label='Confirm your new password'
                        helperText={errors.confirmNewPassword}
                        error={Boolean(errors.confirmNewPassword)}
                        required
                        variant='outlined'
                        type={isPassVisible ? 'text' : 'password'}
                        value={values.confirmNewPassword}
                        onChange={handleChange('confirmNewPassword')}
                        spellCheck={false}
                        InputProps={{
                            'aria-label': 'Enter your new password again',
                            endAdornment: (
                                <InputAdornment position='end'>
                                    <IconButton
                                        aria-label='toggle password visibility'
                                        onClick={() => setIsPassVisible(!isPassVisible)}
                                        onMouseDown={(e) => e.preventDefault()}
                                        edge='end'
                                    >
                                        {isPassVisible ? (
                                            <VisibilityOff color={errors.confirmNewPassword ? 'error' : undefined} />
                                        ) : (
                                            <Visibility color={errors.confirmNewPassword ? 'error' : undefined} />
                                        )}
                                    </IconButton>
                                </InputAdornment>
                            ),
                        }}
                    />
                </FormContent>
                <Grid component='span' item xs={12}>
                    <Button type='submit' variant='outlined' color='primary'>
                        Update password
                    </Button>
                    <Link href='/forgot-password' passHref>
                        <MUILink className={classes.link} color='primary'>
                            Forgot Password?
                        </MUILink>
                    </Link>
                </Grid>
            </Form>
        </Grid>
    )
}

export const ButtonList = ({ list, setContent }: Props) => (
    <List>
        {list.map(({ title, component }) => (
            <li key={title}>
                <ListItem
                    key={title}
                    button
                    onClick={() => setContent(component)}
                >
                    <ListItemText primary={title} />
                </ListItem>
            </li>
        ))}
    </List>
);

export const AppearAnonymous = () => (
    <span>
        <h1>
            {/* TODO: dialog text depends on if they are already anonymous */}
            You will now appear anonymous.
        </h1>
    </span>
);

export const Notifications = () => (
    <span>
        <button type='button' onClick={() => {}}>
            Notify me about upcoming Townhalls
        </button>
    </span>
);

export const Appearance = () => (
    <span>
        <h1>Dark mode</h1>
        <h1>Color Scheme</h1>
    </span>
);

export const Logout = () => (
    <span>
        <button
            type='button'
            onClick={() => {}} // ROUTING: to /Login or /TownhallList
        >
            Click here to return to the home page
        </button>
    </span>
);

export const DisableAccount = () => {
    const [open, setOpen] = React.useState(false);
    return (
        <div>
            <SettingsItem
                helpText='You will no longer receive notifications about Town Halls and
                    you can no longer join live Town Halls. You will still be able
                    to log into your account.'
                name='Disable Account'
            >
                <Button
                    variant='outlined'
                    onClick={() => setOpen(true)}
                    style={{ color: 'red', borderColor: 'red' }}
                >
                    Disable
                </Button>
            </SettingsItem>
            <ConfirmationDialog
                open={open}
                onClose={() => setOpen(false)}
                // FIXME:
                // eslint-disable-next-line no-console
                onConfirm={() => console.log('TODO')}
                title='Disable Account?'
            >
                You will no longer receive notifications about Town Halls and
                you can no longer join live Town Halls. You will still be able
                to log into your account.
            </ConfirmationDialog>
        </div>
    );
};

export function DeleteAccount({ user }: { user: User }) {
    // form state hooks
    const [commit] = useMutation<DeleteAccountFormMutation>(DELETE_ACCOUNT_FORM_MUTATION);

    // user feedback
    const { displaySnack } = useSnack();

    // routing hook
    const router = useRouter();

    // styling hook
    const classes = useStyles();

    const { handleSubmit, handleChange, values, errors, resetForm } = useFormik<TDeleteAccountForm>({
        initialValues: makeInitialState(intiialDeleteAccount),
        validationSchema: deleteAccountValidationSchema,
        // eslint-disable-next-line @typescript-eslint/no-use-before-define
        onSubmit: handleCommit
    });
    function handleCommit(submittedForm: TDeleteAccountForm) {
        // add user email to input passed into the commit
        const userEmail = user.email ? user.email : ''
        const completeForm = { email: userEmail, ...submittedForm }
        commit({
            variables: { input: completeForm },
            onCompleted({ deleteAccount }) {
                if (deleteAccount.isError) {
                    displaySnack(deleteAccount.message);
                } else {
                    displaySnack('Account deleted successfully!');
                    resetForm();
                    // route to login after successfully deleting account
                    router.push('/login');
                }
            },
        });
    }
    
    return (
        <Grid container spacing={2}>
            <Grid component='span' item xs={12}>
                <Typography variant='h6'>Delete Account</Typography>
            </Grid>
            <Grid component='span' item xs={12}>
                <Typography variant='body2'>
                    All of your account information will be erased from Prytaneum.
                </Typography>
            </Grid>
            <Grid component='span' item xs={12}>
                <Typography variant='body2'>
                    <b>This action is irreversible.</b> Please enter your password below
                    twice to confirm.
                </Typography>
            </Grid>
            <Form className={classes.form} onSubmit={handleSubmit}>
                <FormContent>
                    <TextField
                        inputProps={{ 'aria-label': 'Enter your password' }}
                        label='Enter your password'
                        helperText={errors.password}
                        error={Boolean(errors.password)}
                        required
                        variant='outlined'
                        type='password'
                        value={values.password}
                        onChange={handleChange('password')}
                        spellCheck={false}
                    />
                    <TextField
                        inputProps={{ 'aria-label': 'Enter your password again' }}
                        label='Confirm your password to DELETE your account'
                        helperText={errors.confirmPassword}
                        error={Boolean(errors.confirmPassword)}
                        required
                        variant='outlined'
                        type='password'
                        value={values.confirmPassword}
                        onChange={handleChange('confirmPassword')}
                        spellCheck={false}
                    />
                </FormContent>
                <Grid component='span' item xs={12}>
                    <Button type='submit' variant='outlined' style={{ color: 'red', borderColor: 'red' }}>
                        Delete account
                    </Button>
                </Grid>
            </Form>
        </Grid>
        
    );
}

export const Feedback = () => (
    <span>
        <h1> hows our driving? </h1>
    </span>
);

export const AboutUs = () => (
    <span>
        <h1>this was made somehow by some people</h1>
    </span>
);

export const PrivacyPolicy = () => (
    <span>
        <h1>Information is important.</h1>
    </span>
);

export const TermsOfService = () => (
    <span>
        <h1>plz no hurt us we no hurt u</h1>
    </span>
);<|MERGE_RESOLUTION|>--- conflicted
+++ resolved
@@ -179,10 +179,6 @@
     );
 }
 
-<<<<<<< HEAD
-export function ModifyUserEmail({ user }: { user: useUserFragment | null }) {
-    const [form, errors, handleSubmit, handleChange] = useForm(initialModifyUserEmail);
-=======
 export function ModifyUserEmail({ user }: { user: User }) {
     // form state hooks
     const [commit] = useMutation<UpdateEmailFormMutation>(UPDATE_EMAIL_FORM_MUTATION);
@@ -193,7 +189,6 @@
     const [, setUser] = useUser();
 
     // styling hook
->>>>>>> 8aabc6fb
     const classes = useStyles();
 
     const { handleSubmit, handleChange, values, errors, resetForm } = useFormik<TUpdateEmailForm>({
