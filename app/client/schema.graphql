input AddQuestionToQueue {
  questionId: ID!
  eventId: ID!
}

input AlterLike {
  questionId: ID!

  """
  True if the user is attempting to like the question; false if they are trying to remove a like
  """
  to: Boolean!
}

input CreateEvent {
  title: String!
  startDateTime: Date!
  endDateTime: Date!
  description: String!
  topic: String!
  orgId: String!
}

input CreateFeedback {
  message: String!
}

input CreateInvite {
  email: String!
  eventId: ID!
}

"""Info necessary for adding a member to an organization"""
input CreateMember {
  email: String!
  orgId: ID!
}

input CreateModerator {
  email: String!
  eventId: ID!
}

"""Necessary information for org creation"""
input CreateOrganization {
  name: String!
}

input CreateQuestion {
  question: String!
  isQuote: Boolean
  isFollowUp: Boolean
  refQuestion: ID
  eventId: ID!
}

input CreateSpeaker {
  eventId: String!
  name: String!
  title: String!
  description: String!
  pictureUrl: String!

  """This is for matching the speaker to an account"""
  email: String!
}

input CreateVideo {
  url: String!
  lang: String!
  eventId: String!
}

scalar Date

input DeleteEvent {
  eventId: String!
}

input DeleteMember {
  userId: ID!
  orgId: ID!
}

input DeleteModerator {
  userId: ID!
  eventId: ID!
}

"""Information necessary for deleting an org"""
input DeleteOrganization {
  orgId: ID!
}

input DeleteSpeaker {
  """Necessary for verifying user permissions"""
  eventId: String!
  id: String!
}

input DeleteVideo {
  eventId: String!
  id: String!
}

type Error {
  message: String!
}

type Event implements Node {
  id: ID!

  """Creator of this event"""
  createdBy: User

  """The owning organization"""
  organization: Organization
  createdAt: Date
  updatedAt: Date
  title: String

  """The planned start date time string"""
  startDateTime: Date

  """The planned end date time string"""
  endDateTime: Date
  description: String
  topic: String

  """Whether or not the Event is live"""
  isActive: Boolean

  """Let all users see what questions have been submitted"""
  isQuestionFeedVisible: Boolean

  """Collect user ratings after the event has ended"""
  isCollectRatingsEnabled: Boolean

  """
  Display a forum-like interface once the "live" part of the event is over
  """
  isForumEnabled: Boolean

  """Is the event private, ie invite only"""
  isPrivate: Boolean

  """All questions relating to this event"""
  questions(first: Int, after: String): EventQuestionConnection

  """Speakers for this event"""
  speakers(first: Int, after: String): EventSpeakerConnection

  """Registrants for this event -- individuals invited"""
  registrants: UserConnection

  """Participants of the event -- individuals who showed up"""
  participants(first: Int, after: String): EventParticipantConnection

  """Video feeds and the languages"""
  videos(first: Int, after: String): EventVideoConnection

  """Live Feedback given during the event"""
  liveFeedback(first: Int, after: String): EventLiveFeedbackConnection

  """List of moderators for this particular event"""
  moderators(first: Int, after: String): UserConnection

  """Whether or not the viewer is a moderator"""
  isViewerModerator: Boolean

  """List of users who can view event when private"""
  invited(first: Int, after: String): UserConnection

  """Whether or not the viewer is invited"""
  isViewerInvited: Boolean

  """Questions queued in this session by the moderator(s)"""
  queuedQuestions(first: Int, after: String): EventQuestionConnection

  """
  The question currently being asked, corresponds to a "position" value on the event question
  """
  currentQuestion: Int
}

"""Connection to Events"""
type EventConnection {
  edges: [EventEdge!]
  pageInfo: PageInfo!
}

"""Event Edge"""
type EventEdge {
  node: Event!
  cursor: String!
}

type EventLiveFeedback implements Node {
  id: ID!
  message: String!
  event: Event
  createdAt: String
  createdBy: User
}

type EventLiveFeedbackConnection {
  edges: [EventLiveFeedbackEdge!]
  pageInfo: PageInfo!
}

type EventLiveFeedbackEdge {
  node: EventLiveFeedback!
  cursor: String!
}

type EventMutationResponse implements MutationResponse {
  isError: Boolean!
  message: String!
  body: Event
}

type EventParticipant {
  user: User
  questions: [EventQuestion]
  liveFeedBack: [EventLiveFeedback]
}

type EventParticipantConnection {
  edges: [EventParticipantEdge!]
  pageInfo: PageInfo!
}

type EventParticipantEdge {
  node: EventParticipant!
  cursor: String!
}

type EventQuestion implements Node {
  id: ID!
  event: Event

  """The user id of the creator"""
  createdById: ID

  """User information on the person asking the question"""
  createdBy: User
  createdAt: Date
  refQuestion: EventQuestion

  """The actual content of the question"""
  question: String
  position: Int
  isVisible: Boolean
  isAsked: Boolean
  lang: String
  isFollowUp: Boolean
  isQuote: Boolean

  """The users who have liked this question"""
  likedBy: UserConnection

  """Find the count of the likes only"""
  likedByCount: Int

  """Whether or not the current user likes the question"""
  isLikedByViewer: Boolean

  """If the question is owned by the current viewer"""
  isMyQuestion: Boolean
}

type EventQuestionConnection {
  edges: [EventQuestionEdge!]
  pageInfo: PageInfo!
}

type EventQuestionEdge {
  node: EventQuestion!
  cursor: String!
}

type EventQuestionMutationResponse implements MutationResponse {
  isError: Boolean!
  message: String!
  body: EventQuestionEdge
}

type EventSpeaker implements Node {
  """Speaker id"""
  id: ID!

  """email of the speaker"""
  email: String

  """Event eventId that this user is speaking at"""
  eventId: ID

  """The related user account associated with the speaker"""
  user: User

  """Name set by the organizer of the event"""
  name: String

  """Description set by the organizer of the event"""
  description: String

  """Title set by the organizer of the event"""
  title: String

  """Picture set by the organizer of the event"""
  pictureUrl: String
}

type EventSpeakerConnection {
  edges: [EventSpeakerEdge!]
  pageInfo: PageInfo!
}

type EventSpeakerEdge {
  node: EventSpeaker!
  cursor: String!
}

type EventSpeakerMutationResponse implements MutationResponse {
  isError: Boolean!
  message: String!
  body: EventSpeaker
}

type EventVideo implements Node {
  id: ID!
  url: String!
  lang: String!
  event: Event
}

type EventVideoConnection {
  edges: [EventVideoEdge!]
  pageInfo: PageInfo!
}

type EventVideoEdge {
  node: EventVideo!
  cursor: String!
}

type EventVideoMutationResponse implements MutationResponse {
  isError: Boolean!
  message: String!
  body: EventVideo
}

input HideQuestion {
  questionId: ID!
  eventId: ID!

  """
  Goal state. If we want to change the state to hidden, toggleTo is true; false otherwise.
  """
  toggleTo: Boolean!
}

type InviteMutationResponse implements MutationResponse {
  isError: Boolean!
  message: String!
}

type Like {
  user: User!
  question: EventQuestion!
}

input LoginForm {
  email: String!
  password: String!
}

type ModeratorMutationResponse implements MutationResponse {
  isError: Boolean!
  message: String!
  body: User
}

type Mutation {
  addQuestionToQueue(input: AddQuestionToQueue!): EventQuestionMutationResponse!
  alterLike(input: AlterLike!): EventQuestionMutationResponse!
  createEvent(event: CreateEvent!): EventMutationResponse!
  createFeedback(input: CreateFeedback): EventLiveFeedback
  createInvite(input: CreateInvite!): InviteMutationResponse!

  """Adds a new member and returns the new user added"""
  createMember(input: CreateMember!): UserMutationResponse!

  """Add a new moderator to the given event"""
  createModerator(input: CreateModerator!): ModeratorMutationResponse!
  createOrganization(input: CreateOrganization!): OrganizationMutationResponse!
  createQuestion(input: CreateQuestion!): EventQuestionMutationResponse!
  createSpeaker(input: CreateSpeaker!): EventSpeakerMutationResponse!
  createVideo(input: CreateVideo!): EventVideoMutationResponse!
  deleteEvent(event: DeleteEvent!): EventMutationResponse!

  """Delete a member from the organization"""
  deleteMember(input: DeleteMember!): UserMutationResponse!

  """Removes a moderator from a given event"""
  deleteModerator(input: DeleteModerator!): ModeratorMutationResponse!
  deleteOrganization(input: DeleteOrganization!): OrganizationMutationResponse!
  deleteSpeaker(input: DeleteSpeaker!): EventSpeakerMutationResponse!
  deleteVideo(input: DeleteVideo!): EventVideoMutationResponse!

  """End the event so that it is not live"""
  endEvent(eventId: String!): EventMutationResponse!
  hideQuestion(input: HideQuestion!): EventQuestion
  login(input: LoginForm!): UserMutationResponse!

  """The logout just returns the timestamp of the logout action"""
  logout: Date!

  """Advance the current question"""
  nextQuestion(eventId: ID!): Event!

  """Go to the previous question"""
  prevQuestion(eventId: ID!): Event!
  register(input: RegistrationForm!): UserMutationResponse!
  removeQuestionFromQueue(input: RemoveQuestionFromQueue!): EventQuestionMutationResponse!

  """
  Start the event so that it is "live"
  """
  startEvent(eventId: String!): EventMutationResponse!
  updateEvent(event: UpdateEvent!): EventMutationResponse!
  updateModerator(input: UpdateModerator!): ModeratorMutationResponse!
  updateOrganization(input: UpdateOrganization!): OrganizationMutationResponse!
  updateQuestionPosition(input: UpdateQuestionPosition!): EventQuestionMutationResponse!
  updateQuestionQueue(input: UpdateQuestionQueue!): EventQuestionMutationResponse!
  updateSpeaker(input: UpdateSpeaker!): EventSpeakerMutationResponse!
  updateVideo(input: UpdateVideo!): EventVideoMutationResponse!
}

interface MutationResponse {
  isError: Boolean!
  message: String!
}

interface Node {
  id: ID!
}

enum Operation {
  CREATE
  UPDATE
  DELETE
}

type Organization implements Node {
  """Unique identifier for this org"""
  id: ID!

  """name of the org"""
  name: String!

  """When this org was created"""
  createdAt: Date

  """all members of this org"""
  members(first: Int, after: String): UserConnection

  """Events owned by this organization"""
  events(first: Int, after: String): EventConnection

  """Whether or not the current viewer is a member"""
  isViewerMember: Boolean
}

type OrganizationConnection {
  edges: [OrganizationEdge!]
  pageInfo: PageInfo!
}

type OrganizationEdge {
  node: Organization!
  cursor: String!
}

type OrganizationMutationResponse implements MutationResponse {
  isError: Boolean!
  message: String!
  body: Organization
}

type OrganizationSubscription {
  orgId: ID!
  userId: ID
  deleteMember: Boolean!
}

type PageInfo {
  hasNextPage: Boolean!
  hasPreviousPage: Boolean!
  startCursor: String
  endCursor: String
}

type Query {
  """Fetch all events"""
  events: [Event!]

  """Fetch user data about the current user"""
  me: User
  myFeedback: [EventLiveFeedback]

  """Fetch organizations relevant to the current user"""
  myOrgs: [Organization!]
  node(id: ID!): Node
  questionsByEventId(eventId: ID!): [EventQuestion!]
  validateInvite(input: ValidateInvite!): ValidateInviteQueryResponse!
}

type QuestionOperation {
  operationType: Operation!
  edge: EventQuestionEdge!
}

input RegistrationForm {
  firstName: String!
  lastName: String!
  password: String!
  confirmPassword: String!
  email: String!
}

input RemoveQuestionFromQueue {
  questionId: ID!
  eventId: ID!
}

type Subscription {
  """New messages as feedback is given"""
  eventLiveFeedbackCreated(eventId: ID!): EventLiveFeedback!
  eventUpdates(eventId: ID!): Event!

  """subscription for whenever a new org is added"""
  orgUpdated: OrganizationSubscription!

  """Question subscription for all operations performed on questions"""
  questionCRUD(eventId: ID!): QuestionOperation!

  """subscription for whenever questions are added to the queue"""
  questionQueued(eventId: ID!): EventQuestion!
}

input UpdateEvent {
  title: String
  startDateTime: Date
  endDateTime: Date
  description: String
  topic: String
  isQuestionFeedVisible: Boolean
  isCollectRatingsEnabled: Boolean
  isForumEnabled: Boolean
  isPrivate: Boolean
  eventId: String!
}

input UpdateModerator {
  userId: ID!
  eventId: ID!
}

"""Information that may be updated by the user"""
input UpdateOrganization {
  orgId: ID!
  name: String!
}

input UpdateQuestionPosition {
  questionId: ID!
  position: Int!
  eventId: ID!
}

input UpdateQuestionQueue {
  questionId: ID!
  eventId: ID!
  adding: Boolean!
}

input UpdateSpeaker {
  name: String
  title: String
  description: String
  pictureUrl: String
  email: String
  id: String!
  eventId: String!
}

input UpdateVideo {
  videoId: String!
  eventId: String!
  url: String
  lang: String
}

"""User Data"""
type User implements Node {
  id: ID!
  firstName: String
  lastName: String
  email: String
  isEmailVerified: Boolean

  """Avatar URL if null then no avatar is uploaded"""
  avatar: String

  """Organizations that this user belongs to"""
  organizations: OrganizationConnection
}

type UserConnection {
  edges: [UserEdge!]
  pageInfo: PageInfo!
}

type UserEdge {
  node: User!
  cursor: String!
}

type UserMutationResponse implements MutationResponse {
  isError: Boolean!
  message: String!
  body: User
}

<<<<<<< HEAD
input ValidateInvite {
  token: String!
  eventId: ID!
}

type ValidateInviteQueryResponse {
  valid: Boolean!
=======
type UserSettings {
  currentEmail: String!
  updateEmail: String
  updatePassword: String
  deleteAccount: Boolean!
  isAnonymous: Boolean!
  isNotificationsEnabled: Boolean!
>>>>>>> de28654e
}<|MERGE_RESOLUTION|>--- conflicted
+++ resolved
@@ -633,7 +633,6 @@
   body: User
 }
 
-<<<<<<< HEAD
 input ValidateInvite {
   token: String!
   eventId: ID!
@@ -641,7 +640,8 @@
 
 type ValidateInviteQueryResponse {
   valid: Boolean!
-=======
+}
+
 type UserSettings {
   currentEmail: String!
   updateEmail: String
@@ -649,5 +649,4 @@
   deleteAccount: Boolean!
   isAnonymous: Boolean!
   isNotificationsEnabled: Boolean!
->>>>>>> de28654e
 }