import React from 'react';
import { useHistory } from 'react-router-dom';
import Grow from '@material-ui/core/Grow';
import Container from '@material-ui/core/Container';
import Grid from '@material-ui/core/Grid';
import Button from '@material-ui/core/Button';
import { makeStyles } from '@material-ui/core/styles';
import TextField from '@material-ui/core/TextField';
import { ListItem, Divider, ListSubheader } from '@material-ui/core';
import { MemoryRouter, Route } from 'react-router-dom';

import { Section } from 'components/SectionList';
import Paper from 'components/Paper';
import SectionList from 'components/SectionList';
import Dialog from 'components/Dialog';
import AppBar from 'layout/AppBar';

import banner from 'assets/spp-banner.png';
import { RSA_PSS_SALTLEN_AUTO } from 'constants';

//import API from '../../api';

const useStyles = makeStyles((theme) => ({
    root: {
        height: '100%',
    },
    grid: {
        height: '125%',
    },
    paper: {
        padding: theme.spacing(2),
        alignItems: 'top',
    },
    ul: {
        backgroundColor: 'inherit',
        padding: 0,
        listStyle: 'none',
    },
}));

export default function UserSettings() {
    var anonymous = true; // TODO, should be part of the profile pulled from db
    var notify = true; // TODO see above
    var darkmode = false; // TODO see above
    var colorscheme = <h1>TODO</h1>; // TODO see above
    const history = useHistory();
    const classes = useStyles();

    const [form, setForm] = React.useState({
        username: '',
        password: '',
    });
    const handleChange = (
        e: React.ChangeEvent<HTMLTextAreaElement | HTMLInputElement>,
        id: string
    ) => {
        e.preventDefault();
        const { value } = e.target;
        setForm((state) => ({ ...state, [id]: value }));
    };

    const [open, setOpen] = React.useState(false);

    var userProfile: Section = {
        title: 'User',
        sectionData: [
            {
                image: 'https://i.imgur.com/3beQH5s.jpeg', // TODO pull from db of users for pic
                title: 'user.Fname user.Lname', // TODO pull from db of users for name
                subtitle: (
                    <Container maxWidth='md' className={classes.root}>
                        <Grow timeout={300} in>
                            <Grid
                                container
                                direction='column'
                                className={classes.root}
                                alignContent='center'
                                justify='center'
                            >
                                <Paper className={classes.paper}>
                                    <Grid container spacing={3}>
                                        <Grid
                                            container
                                            spacing={2}
                                            className={classes.root}
                                            alignContent='center'
                                        >
                                            <Grid item xs={12}>
                                                <TextField
                                                    id='username'
                                                    required
                                                    fullWidth
                                                    variant='outlined'
                                                    type='text'
                                                    value='pull from db for username'
                                                    onChange={(e) =>
                                                        handleChange(
                                                            e,
                                                            'username'
                                                        )
                                                    }
                                                    label='Username'
                                                    spellCheck={false}
                                                    autoComplete='off'
                                                    autoCorrect='off'
                                                    autoCapitalize='off'
                                                />
                                            </Grid>
                                            <Grid item xs={12}>
                                                <TextField
                                                    id='email'
                                                    required
                                                    fullWidth
                                                    variant='outlined'
                                                    type='email'
                                                    value='push to db for password'
                                                    onChange={(e) =>
                                                        handleChange(e, 'email')
                                                    }
                                                    label='email'
                                                    spellCheck={false}
                                                    autoComplete='off'
                                                    autoCorrect='off'
                                                    autoCapitalize='off'
                                                />
                                            </Grid>
                                            <Grid item xs={12}>
                                                <TextField
                                                    id='password'
                                                    required
                                                    fullWidth
                                                    variant='outlined'
                                                    type='password'
                                                    value='push to db for password'
                                                    onChange={(e) =>
                                                        handleChange(
                                                            e,
                                                            'password'
                                                        )
                                                    }
                                                    label='Password'
                                                    spellCheck={false}
                                                    autoComplete='off'
                                                    autoCorrect='off'
                                                    autoCapitalize='off'
                                                />
                                            </Grid>
                                        </Grid>
                                    </Grid>
                                </Paper>
                            </Grid>
                        </Grow>
                    </Container>
                ),
            },
        ],
    };

    var options: Section = {
        title: 'Options',
        sectionData: [
            {
                //image: 'o', // pull from db of users for pic
                title: '', // pull from db of users for name
                subtitle: (
                    <Container maxWidth='md' className={classes.root}>
                        <Grow timeout={300} in>
                            <Grid
                                container
                                direction='column'
                                className={classes.root}
                                alignContent='center'
                                justify='center'
                            >
                                <Paper className={classes.paper}>
                                    <Grid container spacing={3}>
                                        <Grid
                                            container
                                            spacing={2}
                                            className={classes.root}
                                            alignContent='center'
                                        >
                                            <Grid
                                                container
                                                spacing={2}
                                                alignContent='center'
                                            >
                                                <Grid item>
                                                    <Button
                                                        onClick={() => {
                                                            anonymous = !anonymous;
                                                        }}
                                                    >
                                                        Appear anonymous:{' '}
                                                        {anonymous}
                                                    </Button>
                                                </Grid>
                                                <Grid item>
                                                    <Button
                                                        onClick={() => {
                                                            notify = !notify;
                                                        }}
                                                    >
                                                        Notify me about upcoming
                                                        Townhalls: {notify}
                                                    </Button>
                                                </Grid>
                                                <Grid item>
                                                    <ListItem
                                                        button={true}
                                                        hidden={false}
                                                        onClick={() =>
                                                            setOpen(true)
                                                        }
                                                    >
                                                        <b>Appearance</b>
                                                    </ListItem>
                                                    <Dialog
                                                        open={open}
                                                        title='Appearance'
                                                        onClose={() =>
                                                            setOpen(false)
                                                        }
                                                    >
                                                        <h1>
                                                            Dark mode:{' '}
                                                            {darkmode}
                                                        </h1>
                                                        <h2>
                                                            Color scheme:{' '}
                                                            {colorscheme}
                                                        </h2>
                                                    </Dialog>
                                                </Grid>
                                            </Grid>
                                        </Grid>
                                    </Grid>
                                </Paper>
                            </Grid>
                        </Grow>
                    </Container>
                ),
            },
        ],
    };

    var AccountSettings: Section = {
        title: 'Account Settings',
        sectionData: [
            {
                //image: 'https://i.imgur.com/3beQH5s.jpeg', // pull from db of users for pic
                title: '',
                subtitle: (
                    <Container maxWidth='md' className={classes.root}>
                        <Grow timeout={300} in>
                            <Grid
                                container
                                direction='column'
                                className={classes.root}
                                alignContent='center'
                                justify='center'
                            >
                                <Paper className={classes.paper}>
                                    <Grid container spacing={3}>
                                        <Grid
                                            container
                                            spacing={2}
                                            className={classes.root}
                                            alignContent='center'
                                        >
                                            <Grid
                                                container
                                                spacing={2}
                                                alignContent='center'
                                            >
                                                <Grid item>
                                                    <ListItem
                                                        button={true}
                                                        hidden={false}
                                                        onClick={() =>
                                                            setOpen(true)
                                                        }
                                                    >
                                                        Logout
                                                    </ListItem>
                                                    <Dialog
                                                        open={open}
                                                        title='You have been logged out'
                                                        onClose={() => {}}
                                                    >
                                                        <button
                                                            onClick={() =>
                                                                history.push(
                                                                    '/app/home'
                                                                )
                                                            }
                                                        >
                                                            Click here to return
                                                            to the home page
                                                        </button>
                                                    </Dialog>
                                                </Grid>
                                                <Grid item>
                                                    <ListItem
                                                        button={true}
                                                        hidden={false}
                                                        onClick={() =>
                                                            setOpen(true)
                                                        }
                                                    >
                                                        Disable Account
                                                    </ListItem>
                                                    <Dialog
                                                        open={open}
                                                        title='Disable Account'
                                                        onClose={() =>
                                                            setOpen(false)
                                                        }
                                                    >
                                                        <h1>
                                                            Disable Account?
                                                            <p>
                                                                You will no
                                                                longer receive
                                                                notifications
                                                                about Town Halls
                                                                and you can no
                                                                longer join live
                                                                Town Halls. You
                                                                will still be
                                                                able to log into
                                                                your account.
                                                                Please enter
                                                                your password
                                                                below twice to
                                                                confirm.
                                                            </p>
                                                        </h1>
                                                        <TextField
                                                            id='Disable Account Password Entry One'
                                                            required
                                                            fullWidth
                                                            variant='outlined'
                                                            type='password'
                                                            value=''
                                                            onChange={(e) => {}}
                                                            label='Please enter your password'
                                                            spellCheck={false}
                                                            autoComplete='off'
                                                            autoCorrect='off'
                                                            autoCapitalize='off'
                                                        />
                                                        <TextField
                                                            id='Disable Account Password Entry Two'
                                                            required
                                                            fullWidth
                                                            variant='outlined'
                                                            type='password'
                                                            value=''
                                                            onChange={(e) => {}}
                                                            label='Please enter your password again to DISABLE your account'
                                                            spellCheck={false}
                                                            autoComplete='off'
                                                            autoCorrect='off'
                                                            autoCapitalize='off'
                                                        />
                                                        {/* TODO: If they enter their password correctly twice, redirects them to home page */}
                                                    </Dialog>
                                                </Grid>
                                                <Grid item>
                                                    <ListItem
                                                        button={true}
                                                        hidden={false}
                                                        onClick={() =>
                                                            setOpen(true)
                                                        }
                                                    >
                                                        Delete Account
                                                    </ListItem>
                                                    <Dialog
                                                        open={open}
                                                        title='Delete Account'
                                                        onClose={() =>
                                                            setOpen(false)
                                                        }
                                                    >
                                                        <h1>
                                                            Delete Account?
                                                            <p>
                                                                All of your
                                                                account
                                                                information will
                                                                be erased from
                                                                Prytaneum. This
                                                                action is
                                                                irreversible.
                                                                Please enter
                                                                your password
                                                                below twice to
                                                                confirm.
                                                            </p>
                                                        </h1>
                                                        <TextField
                                                            id='Delete Account Password Entry One'
                                                            required
                                                            fullWidth
                                                            variant='outlined'
                                                            type='password'
                                                            value=''
                                                            onChange={(e) => {}}
                                                            label='Please enter your password'
                                                            spellCheck={false}
                                                            autoComplete='off'
                                                            autoCorrect='off'
                                                            autoCapitalize='off'
                                                        />
                                                        <TextField
                                                            id='Delete Account Password Entry Two'
                                                            required
                                                            fullWidth
                                                            variant='outlined'
                                                            type='password'
                                                            value=''
                                                            onChange={(e) => {}}
                                                            label='Please enter your password again to DELETE your account'
                                                            spellCheck={false}
                                                            autoComplete='off'
                                                            autoCorrect='off'
                                                            autoCapitalize='off'
                                                        />
                                                        {/* TODO: If they enter their password correctly twice, redirects them to home page */}
                                                    </Dialog>
                                                </Grid>
                                            </Grid>
                                        </Grid>
                                    </Grid>
                                </Paper>
                            </Grid>
                        </Grow>
                    </Container>
                ),
            },
        ],
    };

    var Information: Section = {
        title: 'About Prytaneum',
        sectionData: [
            {
                //image: 'https://i.imgur.com/3beQH5s.jpeg', // pull from db of users for pic
                title: '',
                subtitle: (
                    <Container maxWidth='md' className={classes.root}>
                        <Grow timeout={300} in>
                            <Grid
                                container
                                direction='column'
                                className={classes.root}
                                alignContent='center'
                                justify='center'
                            >
<<<<<<< HEAD
                                <Paper className={classes.paper}>
                                    <Grid container spacing={3}>
                                        <Grid
                                            container
                                            spacing={2}
                                            className={classes.root}
                                            alignContent='center'
                                        >
                                            <Grid
                                                container
                                                spacing={2}
                                                alignContent='center'
                                            >
                                                <Grid item>
                                                    <ListItem
                                                        button={true}
                                                        hidden={false}
                                                        onClick={() =>
                                                            setOpen(true)
                                                        }
                                                    >
                                                        Feedback
                                                    </ListItem>
                                                    <Dialog
                                                        open={open}
                                                        title='Feedback'
                                                        onClose={() =>
                                                            setOpen(false)
                                                        }
                                                    >
                                                        <h1>
                                                            Tell us how we are
                                                            doing.
                                                        </h1>
                                                    </Dialog>
                                                </Grid>
                                                <Grid item>
                                                    <ListItem
                                                        button={true}
                                                        hidden={false}
                                                        onClick={() =>
                                                            setOpen(true)
                                                        }
                                                    >
                                                        About Us
                                                    </ListItem>
                                                    <Dialog
                                                        open={open}
                                                        title='About Us'
                                                        onClose={() =>
                                                            setOpen(false)
                                                        }
                                                    >
                                                        <h1>
                                                            This was made
                                                            somehow by some
                                                            people.
                                                        </h1>
                                                    </Dialog>
                                                </Grid>
                                                <Grid item>
                                                    <ListItem
                                                        button={true}
                                                        hidden={false}
                                                        onClick={() =>
                                                            setOpen(true)
                                                        }
                                                    >
                                                        Privacy Policy
                                                    </ListItem>
                                                    <Dialog
                                                        open={open}
                                                        title='Privacy Policy'
                                                        onClose={() =>
                                                            setOpen(false)
                                                        }
                                                    >
                                                        <h1>
                                                            Information is
                                                            important.
                                                        </h1>
                                                    </Dialog>
                                                </Grid>
                                                <Grid item>
                                                    <ListItem
                                                        button={true}
                                                        hidden={false}
                                                        onClick={() =>
                                                            setOpen(true)
                                                        }
                                                    >
                                                        Terms of Service
                                                    </ListItem>
                                                    {/* <Dialog
=======
                                Terms of Service
                            </ListItem>
                            <Dialog
>>>>>>> 40653c1a
                                open={open}
                                title='Terms of Service'
                                onClose={() => setOpen(false)}
                            >
                                <h1>Pls no hurt us we no hurt you.</h1>
<<<<<<< HEAD
                            </Dialog> */}
                                                </Grid>
                                            </Grid>
                                        </Grid>
                                    </Grid>
                                </Paper>
                            </Grid>
                        </Grow>
                    </Container>
=======
                            </Dialog>
                        </Grid>
                    </Grid>
>>>>>>> 40653c1a
                ),
            },
        ],
    };

    var sections: Section[] = [
        {
            title: userProfile.title,
            sectionData: userProfile.sectionData,
        },
        {
            title: options.title,
            sectionData: options.sectionData,
        },
        {
            title: AccountSettings.title,
            sectionData: AccountSettings.sectionData,
        },
        {
            title: Information.title,
            sectionData: Information.sectionData,
        },
    ];

    // replace `{classes.*}` with 't' or something else to reset the formatting
    // right now it is bad and we will fix it
    // just need it to work right now
    return (
        <Container
            maxWidth='md'
<<<<<<< HEAD
            style={{ width: '100%', height: '100%', overflowY: 'scroll' }}
        >
            <MemoryRouter initialEntries={['/User Settings']}>
                <Route path='/:title'>
                    <AppBar back />
                </Route>
            </MemoryRouter>
            <SectionList sections={sections} />
=======
            style={{
                width: '100%',
                height: '100%',
                overflowY: 'scroll',
            }}
        >
            <Paper className={classes.paper}>
                <MemoryRouter initialEntries={['/User Settings']}>
                    <Route path='/:title'>
                        <AppBar back />
                    </Route>
                </MemoryRouter>
                <SectionList sections={test} />
            </Paper>
>>>>>>> 40653c1a
        </Container>
    );
}<|MERGE_RESOLUTION|>--- conflicted
+++ resolved
@@ -459,126 +459,17 @@
                                 alignContent='center'
                                 justify='center'
                             >
-<<<<<<< HEAD
-                                <Paper className={classes.paper}>
-                                    <Grid container spacing={3}>
-                                        <Grid
-                                            container
-                                            spacing={2}
-                                            className={classes.root}
-                                            alignContent='center'
-                                        >
-                                            <Grid
-                                                container
-                                                spacing={2}
-                                                alignContent='center'
-                                            >
-                                                <Grid item>
-                                                    <ListItem
-                                                        button={true}
-                                                        hidden={false}
-                                                        onClick={() =>
-                                                            setOpen(true)
-                                                        }
-                                                    >
-                                                        Feedback
-                                                    </ListItem>
-                                                    <Dialog
-                                                        open={open}
-                                                        title='Feedback'
-                                                        onClose={() =>
-                                                            setOpen(false)
-                                                        }
-                                                    >
-                                                        <h1>
-                                                            Tell us how we are
-                                                            doing.
-                                                        </h1>
-                                                    </Dialog>
-                                                </Grid>
-                                                <Grid item>
-                                                    <ListItem
-                                                        button={true}
-                                                        hidden={false}
-                                                        onClick={() =>
-                                                            setOpen(true)
-                                                        }
-                                                    >
-                                                        About Us
-                                                    </ListItem>
-                                                    <Dialog
-                                                        open={open}
-                                                        title='About Us'
-                                                        onClose={() =>
-                                                            setOpen(false)
-                                                        }
-                                                    >
-                                                        <h1>
-                                                            This was made
-                                                            somehow by some
-                                                            people.
-                                                        </h1>
-                                                    </Dialog>
-                                                </Grid>
-                                                <Grid item>
-                                                    <ListItem
-                                                        button={true}
-                                                        hidden={false}
-                                                        onClick={() =>
-                                                            setOpen(true)
-                                                        }
-                                                    >
-                                                        Privacy Policy
-                                                    </ListItem>
-                                                    <Dialog
-                                                        open={open}
-                                                        title='Privacy Policy'
-                                                        onClose={() =>
-                                                            setOpen(false)
-                                                        }
-                                                    >
-                                                        <h1>
-                                                            Information is
-                                                            important.
-                                                        </h1>
-                                                    </Dialog>
-                                                </Grid>
-                                                <Grid item>
-                                                    <ListItem
-                                                        button={true}
-                                                        hidden={false}
-                                                        onClick={() =>
-                                                            setOpen(true)
-                                                        }
-                                                    >
-                                                        Terms of Service
-                                                    </ListItem>
-                                                    {/* <Dialog
-=======
                                 Terms of Service
                             </ListItem>
                             <Dialog
->>>>>>> 40653c1a
                                 open={open}
                                 title='Terms of Service'
                                 onClose={() => setOpen(false)}
                             >
                                 <h1>Pls no hurt us we no hurt you.</h1>
-<<<<<<< HEAD
-                            </Dialog> */}
-                                                </Grid>
-                                            </Grid>
-                                        </Grid>
-                                    </Grid>
-                                </Paper>
-                            </Grid>
-                        </Grow>
-                    </Container>
-=======
                             </Dialog>
                         </Grid>
                     </Grid>
->>>>>>> 40653c1a
                 ),
             },
         ],
@@ -609,16 +500,6 @@
     return (
         <Container
             maxWidth='md'
-<<<<<<< HEAD
-            style={{ width: '100%', height: '100%', overflowY: 'scroll' }}
-        >
-            <MemoryRouter initialEntries={['/User Settings']}>
-                <Route path='/:title'>
-                    <AppBar back />
-                </Route>
-            </MemoryRouter>
-            <SectionList sections={sections} />
-=======
             style={{
                 width: '100%',
                 height: '100%',
@@ -633,7 +514,6 @@
                 </MemoryRouter>
                 <SectionList sections={test} />
             </Paper>
->>>>>>> 40653c1a
         </Container>
     );
 }