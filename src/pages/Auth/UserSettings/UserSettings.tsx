import React from 'react';
import { MemoryRouter, Route } from 'react-router-dom';
import Container from '@material-ui/core/Container';
import { makeStyles } from '@material-ui/core/styles';

import Paper from 'components/Paper';
import Dialog from 'components/Dialog';
import AppBar from 'layout/AppBar';
import { List, ListItem, ListItemText } from '@material-ui/core';

import UserProfile from 'components/UserProfile';
import Options from 'components/Options';
import AccountSettings from 'components/AccountSettings';
import Information from 'components/Information';
import SettingsMenu from 'components/SettingsMenu/SettingsMenu';

const useStyles = makeStyles((theme) => ({
    root: {
        height: '100%',
    },
    paper: {
        padding: theme.spacing(2),
    },
    img: {
        width: '100%',
        height: 'auto',
    },
}));

interface Props {
    id?: string;
}

/**
 * Displays the settings for User, using SettingsMenu, it displays the User information like first name, last name, username, email and obfuscated password, so they can change it. To be pulled and pushed from/to database later <br/></br>
 * It also displays options for appearing anonymously, notifcations for upcoming townhalls, darkmode and color scheme (like material UIs website) <br/></br>
 * Account settings shows an option to logout, disable or delete account, each one opens a dialog box, see components/dialog
 * Information is info about us, feedback, ToS and privacy policy
 * @category Pages/Auth
 * @constructor UserSettings
 * @param Props
 * @param {string} id id of the container for testing if it exists or styling. Also just for general specification of the element
 */
export default function UserSettings({ id }: Props) {
    const classes = useStyles();
    const [open, setOpen] = React.useState(false);
    const [cont, setContent] = React.useState<JSX.Element | null>(null);

    React.useEffect(() => {
        if (cont !== null) setOpen(true);
        if (cont === null) setOpen(false);
    }, [cont]);

    const dialogData = [
        { text: Options().title, component: Options().dialogData },
        {
            text: AccountSettings().title,
            component: AccountSettings().dialogData,
        },
        { text: Information().title, component: Information().dialogData },
    ];

    const optionsDialog = () => {
        return dialogData[0].component.map(({ text, component }) => (
            <List>
                <ListItem
                    key={text}
                    button
                    onClick={() => setContent(component)}
                >
                    <ListItemText primary={text} />
                </ListItem>
            </List>
        ));
    };
    const accountSettingsDialog = () => {
        return dialogData[1].component.map(({ text, component }) => (
            <List>
                <ListItem
                    key={text}
                    button
                    onClick={() => setContent(component)}
                >
                    <ListItemText primary={text} />
                </ListItem>
            </List>
        ));
    };
    const infoDialog = () => {
        return dialogData[2].component.map(({ text, component }) => (
            <List>
                <ListItem
                    key={text}
                    button
                    onClick={() => setContent(component)}
                >
                    <ListItemText primary={text} />
                </ListItem>
            </List>
        ));
    };
<<<<<<< HEAD
    
=======

>>>>>>> 6552debe
    const sections = [
        {
            title: UserProfile().title,
            content: UserProfile().content,
        },
        {
            title: Options().title,
            content: optionsDialog(),
        },
        {
            title: AccountSettings().title,
            content: accountSettingsDialog(),
        },
        {
            title: Information().title,
            content: infoDialog(),
        },
    ];

    return (
        <Container
            id={id}
            maxWidth='md'
            disableGutters
            style={{
                width: '100%',
                height: '100%',
                overflowY: 'scroll',
            }}
        >
            <Paper className={classes.paper}>
                <MemoryRouter initialEntries={['/User Settings']}>
                    <Route path='/:title'>
                        <AppBar back />
                    </Route>
                </MemoryRouter>
                {sections.map(({ title, content }) => (
                    <div style={{ height: '100%', top: '0' }}>
                        <SettingsMenu title={title} content={content} />
                    </div>
                ))}
                <Dialog open={open} onClose={() => setContent(null)}>
                    {cont || <div />}
                </Dialog>
            </Paper>
        </Container>
    );
}

UserSettings.defaultProps = {
    id: 'UserSettings',
};<|MERGE_RESOLUTION|>--- conflicted
+++ resolved
@@ -99,11 +99,7 @@
             </List>
         ));
     };
-<<<<<<< HEAD
     
-=======
-
->>>>>>> 6552debe
     const sections = [
         {
             title: UserProfile().title,
