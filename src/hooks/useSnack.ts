--- conflicted
+++ resolved
@@ -1,30 +1,25 @@
 // import React from 'react';
 import { useSnackbar } from 'notistack';
 
-<<<<<<< HEAD
 interface Options {
     action?: JSX.Element;
     onExited?: () => void;
 }
 
-=======
-/** 
- * 
+/**
+ *
  * @category hooks
- * 
-*/
->>>>>>> 31bf16e0
+ *
+ */
 export default function useSnack() {
     const { enqueueSnackbar, closeSnackbar } = useSnackbar();
     return [
-        (message: string, 
-            options?: Options
-        ) => {
-            enqueueSnackbar(message, { 
+        (message: string, options?: Options) => {
+            enqueueSnackbar(message, {
                 variant: 'default',
                 action: options?.action,
                 onExited: options?.onExited,
-                color: 'inherit'
+                color: 'inherit',
             });
         },
         closeSnackbar,
