// import React from 'react';
import { useSnackbar } from 'notistack';

interface Options {
    action?: JSX.Element;
    onExited?: () => void;
}

<<<<<<< HEAD
export default function useSnack() {
    const { enqueueSnackbar, closeSnackbar } = useSnackbar();
    return [
        (message: string, 
            options?: Options
        ) => {
            enqueueSnackbar(message, { 
                variant: 'default',
                action: options?.action,
                onExited: options?.onExited,
                color: 'inherit'
=======
/**
 *
 * @category hooks
 *
 */
export default function useSnack() {
    const { enqueueSnackbar, closeSnackbar } = useSnackbar();
    return [
        (message: string, options?: Options) => {
            enqueueSnackbar(message, {
                variant: 'default',
                action: options?.action,
                onExited: options?.onExited,
                color: 'inherit',
>>>>>>> 0f01e0fe
            });
        },
        closeSnackbar,
    ];
}<|MERGE_RESOLUTION|>--- conflicted
+++ resolved
@@ -6,19 +6,6 @@
     onExited?: () => void;
 }
 
-<<<<<<< HEAD
-export default function useSnack() {
-    const { enqueueSnackbar, closeSnackbar } = useSnackbar();
-    return [
-        (message: string, 
-            options?: Options
-        ) => {
-            enqueueSnackbar(message, { 
-                variant: 'default',
-                action: options?.action,
-                onExited: options?.onExited,
-                color: 'inherit'
-=======
 /**
  *
  * @category hooks
@@ -33,7 +20,6 @@
                 action: options?.action,
                 onExited: options?.onExited,
                 color: 'inherit',
->>>>>>> 0f01e0fe
             });
         },
         closeSnackbar,
