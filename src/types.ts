export type ReferenceNames =
    | 'Github'
    | 'LinkedIn'
    | 'resume'
    | 'personalWebsite'
    | 'email'
    | 'phone'
    | 'other';

interface Reference {
    link: string;
    // Note: IFf necessary, add more types of references in the future. There must be an icon for each Reference.name
    name: ReferenceNames;
}

export interface TeamMember {
    picturePath?: string;
    fullName: string;
    subtitle: string;
    description: string;
    startDate: string;
    endDate: string;
    references?: Reference[];
}

export interface Team {
    name: string;
    members: TeamMember[];
}
export interface User {
    _id: string;
<<<<<<< HEAD
    roles: string[];
    email: {
        verified: boolean;
        address: string;
    };
    settings: {
        townhall: {
            anonymous: boolean;
        };
        notifications: {
            enabled: boolean;
            types: string[];
        };
    };
=======
>>>>>>> c2e19a37
}<|MERGE_RESOLUTION|>--- conflicted
+++ resolved
@@ -29,7 +29,6 @@
 }
 export interface User {
     _id: string;
-<<<<<<< HEAD
     roles: string[];
     email: {
         verified: boolean;
@@ -44,6 +43,4 @@
             types: string[];
         };
     };
-=======
->>>>>>> c2e19a37
 }