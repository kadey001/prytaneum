--- conflicted
+++ resolved
@@ -1,9 +1,6 @@
 import React from 'react';
 import { Meta } from '@storybook/react';
-<<<<<<< HEAD
-=======
 import Container from '@material-ui/core/Container';
->>>>>>> 72439662
 
 import Component from '.';
 import { makeFeedbackReport } from '../reportMaker.mock';
@@ -11,13 +8,9 @@
 export default { title: 'Domains/Feedback/Form Base', parameters: { layout: 'centered' } } as Meta;
 
 export function Basic() {
-<<<<<<< HEAD
-    return <Component report={makeFeedbackReport()} submitType='create' reportType='Feedback' />;
-=======
     return (
         <Container maxWidth='sm'>
             <Component report={makeFeedbackReport()} submitType='create' reportType='Feedback' />
         </Container>
     );
->>>>>>> 72439662
 }