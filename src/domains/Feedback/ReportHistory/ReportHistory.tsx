import React from 'react';
import { makeStyles, Theme } from '@material-ui/core/styles';
import AppBar from '@material-ui/core/AppBar';
import Input from '@material-ui/core/Input';
import MenuItem from '@material-ui/core/MenuItem';
import FormControl from '@material-ui/core/FormControl';
import Select from '@material-ui/core/Select';
import Toolbar from '@material-ui/core/Toolbar';
import Grid from '@material-ui/core/Grid';
import Button from '@material-ui/core/Button';
import { Sort as SortIcon, Search as SearchIcon, ArrowDropDown as ArrowDownIcon } from '@material-ui/icons';
import Pagination from '@material-ui/lab/Pagination';
import { isToday, isThisWeek, isThisMonth, isThisYear } from 'date-fns';

import useEndpoint from 'hooks/useEndpoint';
import Loader from 'components/Loader';
import ListFilter from 'components/ListFilter';
import LoadingButton from 'components/LoadingButton';
import ReportList from 'domains/Feedback/ReportList';
import { search as utilSearch, applyFilters, FilterFunc } from 'utils/filters';
import ReportStateContext from '../Contexts/ReportStateContext';
import { getFeedbackReportsBySubmitter, getBugReportsBySubmitter } from '../api';

import { FeedbackReport, BugReport } from '../types';

const ReportOptions = ['Feedback', 'Bug'];

const sortingOptions = [
    { name: 'Ascending', value: 'true' },
    { name: 'Descending', value: 'false' },
];

type Report = FeedbackReport | BugReport;

// TODO: auth
const user = {
    _id: '123456789',
};

const pageSize = 10;

const useStyles = makeStyles((theme: Theme) => ({
    select: {
        borderColor: theme.palette.common.white,
        color: theme.palette.common.white,
    },
    root: {
        width: '100%',
<<<<<<< HEAD
        display: 'flex',
        flex: 1,
=======
        height: '100%',
>>>>>>> 72439662
    },
}));

export default function ReportHistory() {
    const classes = useStyles();
    const [prevReportType, setPrevReportType] = React.useState('');
    const [reportType, setReportType] = React.useState('');
    const [sortingOrder, setSortingOrder] = React.useState('');
    const [page, setPage] = React.useState(1);
    const [numOfPages, setNumOfPages] = React.useState(0);
    const [reports, setReports] = React.useState<Report[]>([]);

    const handleReportChange = (e: React.ChangeEvent<{ value: unknown }>) => {
        setReportType(e.target.value as string);
    };

    const handleSortingChange = (e: React.ChangeEvent<{ value: unknown }>) => {
        setSortingOrder(e.target.value as string);
    };

    const feedbackReportsAPIrequest = React.useCallback(
        () =>
            // TODO: Replace with user Id
            getFeedbackReportsBySubmitter(page, sortingOrder, user._id),
        [page, sortingOrder]
    );

    const bugReportsAPIrequest = React.useCallback(
        // TODO: Replace with user Id
        () => getBugReportsBySubmitter(page, sortingOrder, user._id),
        [page, sortingOrder]
    );

    const [sendFeedbackRequest, isLoadingFeedback] = useEndpoint(feedbackReportsAPIrequest, {
        onSuccess: (results) => {
            // Adds type attribute to report objects. This will be needed in children components
            const feedbackReports = results.data.reports.map((report) => ({
                ...report,
                type: 'Feedback',
            })) as Report[];
            setNumOfPages(results.data.count / pageSize);
            setReports(feedbackReports);
        },
    });

    const [sendBugRequest, isLoadingBug] = useEndpoint(bugReportsAPIrequest, {
        onSuccess: (results) => {
            const bugReports = results.data.reports.map((report) => ({
                ...report,
                type: 'Bug',
            })) as Report[];
            setNumOfPages(results.data.count / pageSize);
            setReports(bugReports);
        },
    });

    const sendRequest = () => {
        // Clean reports from state of component
        setReports([]);
        // If the report type selected has changed then set the page number to 1
        if (prevReportType !== reportType) {
            setPage(1);
        }
        // save the report Type just selected
        setPrevReportType(reportType);

        // Decide which type of request to send
        switch (reportType) {
            case 'Feedback':
                sendFeedbackRequest();
                break;
            case 'Bug':
                sendBugRequest();
                break;
            default:
                sendFeedbackRequest();
                break;
        }
    };

    const handlePageChange = (event: React.ChangeEvent<unknown>, value: number) => {
        setPage(value);
        sendRequest();
    };

    const getReports = (e: React.ChangeEvent<HTMLFormElement>) => {
        e.preventDefault();
        sendRequest();
    };

    const findReport = (reportsToIterate: Report[], report: Report) => {
        return reportsToIterate.findIndex((rp) => rp._id === report._id);
    };

    const updateReport = (report: Report) => {
        const prevReports = [...reports];
        const indexOfReport = findReport(prevReports, report);
        if (indexOfReport === -1) {
            return;
        }
        prevReports[indexOfReport] = report;
        setReports(prevReports);
    };

    const customReportFunctions = {
        updateReport,
        refetchReports: () => sendRequest(),
    };

    // Code for filters starts here

    type Filter = FilterFunc<Report>;
    const filterMap: Record<string, Filter> = {
        Today: (data) => data.filter(({ date }) => isToday(new Date(date))),

        'This week': (data) => data.filter(({ date }) => isThisWeek(new Date(date))),

        'This month': (data) => data.filter(({ date }) => isThisMonth(new Date(date))),

        'This year': (data) => data.filter(({ date }) => isThisYear(new Date(date))),
    };

    const search = (searchText: string, data: Report[]) => {
        const descriptionAccessor = (d: Report) => d.description;
        return utilSearch(searchText, data, [descriptionAccessor]);
    };

    const [filters, setFilters] = React.useState<Filter[]>([(reportList: Report[]) => reportList]);

    const handleSearch = React.useCallback(
        (text: string) =>
            setFilters(([, ...otherFilters]) => [(filteredList) => search(text, filteredList), ...otherFilters]),
        [setFilters]
    );

    const filteredReports = React.useMemo(() => applyFilters(reports || [], filters), [reports, filters]);

    const handleFilterChange = (newFilters: Filter[]) => {
        setFilters(([searchFilter]) => [searchFilter, ...newFilters]);
    };

    return (
        <div className={classes.root}>
            <AppBar position='sticky'>
                <Toolbar>
                    <form onSubmit={getReports}>
                        <Grid container alignItems='center' spacing={3}>
                            <Grid item>
                                <FormControl>
                                    <Select
                                        className={classes.select}
                                        id='reportSelector'
                                        displayEmpty
                                        required
                                        value={reportType}
                                        onChange={handleReportChange}
                                        input={<Input />}
                                        IconComponent={() => <ArrowDownIcon />}
                                    >
                                        <MenuItem disabled value=''>
                                            Report Type
                                        </MenuItem>

                                        {ReportOptions.map((ReportOption) => (
                                            <MenuItem key={ReportOption} value={ReportOption}>
                                                {ReportOption}
                                            </MenuItem>
                                        ))}
                                    </Select>
                                </FormControl>
                            </Grid>
                            <Grid item>
                                <FormControl>
                                    <Select
                                        id='sortingSelector'
                                        className={classes.select}
                                        displayEmpty
                                        required
                                        value={sortingOrder}
                                        onChange={handleSortingChange}
                                        input={<Input />}
                                        IconComponent={() => <SortIcon />}
                                    >
                                        <MenuItem disabled value=''>
                                            Sorting Order
                                        </MenuItem>
                                        {sortingOptions.map((sortingOption) => (
                                            <MenuItem key={sortingOption.name} value={sortingOption.value}>
                                                {sortingOption.name}
                                            </MenuItem>
                                        ))}
                                    </Select>
                                </FormControl>
                            </Grid>
                            <Grid item>
                                <LoadingButton loading={isLoadingFeedback || isLoadingBug}>
                                    <Button type='submit' color='inherit' endIcon={<SearchIcon />}>
                                        Search
                                    </Button>
                                </LoadingButton>
                            </Grid>
                        </Grid>
                    </form>
                </Toolbar>
            </AppBar>
            {/* TODO: FIX - Loader is rendering at some weird position, is it because of the absolute attribute?  */}
            <Grid container item justify='center' alignItems='center' xs={12}>
                <Grid item xs={12}>
                    <ListFilter
                        onSearch={handleSearch}
                        length={filteredReports.length}
                        filterMap={filterMap}
                        onFilterChange={handleFilterChange}
                    />
                </Grid>
                <Grid item xs={12}>
                    {isLoadingFeedback || isLoadingBug ? (
                        <Loader />
                    ) : (
                        <ReportStateContext.Provider value={customReportFunctions}>
                            <ReportList reports={filteredReports} />
                        </ReportStateContext.Provider>
                    )}
                </Grid>
            </Grid>
            {/* When infinite scrolling is complete, this pagination section can be removed since it is suboptimal */}
            {reports.length !== 0 && (
                <Grid container item justify='center' alignItems='center' xs={12}>
                    <Pagination
                        siblingCount={0}
                        color='primary'
                        count={numOfPages}
                        page={page}
                        onChange={handlePageChange}
                    />
                </Grid>
            )}
        </div>
    );
}<|MERGE_RESOLUTION|>--- conflicted
+++ resolved
@@ -46,12 +46,7 @@
     },
     root: {
         width: '100%',
-<<<<<<< HEAD
-        display: 'flex',
-        flex: 1,
-=======
         height: '100%',
->>>>>>> 72439662
     },
 }));
 
