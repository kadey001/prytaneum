--- conflicted
+++ resolved
@@ -1,24 +1,16 @@
 import React from 'react';
+import Container from '@material-ui/core/Container';
 import { Meta } from '@storybook/react';
-<<<<<<< HEAD
 import faker from 'faker';
-=======
-import Container from '@material-ui/core/Container';
-import BugReportIcon from '@material-ui/icons/BugReport';
->>>>>>> 72439662
 
 import Component from '.';
 
 export default {
     title: 'Domains/Feedback/Report Form',
-<<<<<<< HEAD
-    parameters: { layout: 'centered' },
-=======
     component: Component,
     parameters: {
         layout: 'centered',
     },
->>>>>>> 72439662
 } as Meta;
 
 const dummyBugReportForm = {
@@ -29,11 +21,13 @@
 
 export function Basic() {
     return (
-        <Component
-            title={dummyBugReportForm.title}
-            description={dummyBugReportForm.mainDescription}
-            reportType='Bug'
-            townhallId={faker.random.alphaNumeric(12)}
-        />
+        <Container maxWidth='sm'>
+            <Component
+                title={dummyBugReportForm.title}
+                description={dummyBugReportForm.mainDescription}
+                reportType='Bug'
+                townhallId={faker.random.alphaNumeric(12)}
+            />
+        </Container>
     );
 }