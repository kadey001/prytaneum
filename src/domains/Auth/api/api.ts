--- conflicted
+++ resolved
@@ -2,15 +2,12 @@
 import errors from 'utils/errors';
 import * as AuthTypes from '../types';
 
-<<<<<<< HEAD
-=======
 /** Function to POST to /api/users/login if email is valid
  *  @category Domains/Auth
  *  @constructor login
  *  @param {string} email the email to login with
  *  @param {string} password the password to try to login with username
  */
->>>>>>> 0f01e0fe
 export async function login(email?: string, password?: string) {
     if (!email || !password) {
         throw errors.fieldError();
@@ -25,18 +22,6 @@
     });
 }
 
-<<<<<<< HEAD
-export async function loginTemp(email: string) {
-    if (!email.match(/\w+/g)) {
-        throw errors.fieldError();
-    }
-    return axios.post('/api/users/login-temporary', {
-        email,
-    });
-}
-
-=======
->>>>>>> 0f01e0fe
 export async function forgotPassReset(
     token: string | unknown,
     form: AuthTypes.ForgotPassForm
