/* eslint-disable @typescript-eslint/no-unsafe-call */
/* eslint-disable @typescript-eslint/unbound-method */
import axios from 'utils/axios';
import errors from 'utils/errors';
import API from './index';

beforeEach(() => {
    jest.spyOn(axios, 'post');
});

afterEach(() => {
    jest.restoreAllMocks();
});

describe('#login', () => {
    it('should reject blank fields', async () => {
        await expect(API.login('', '')).rejects.toThrow(errors.fieldError());
        expect(axios.post).not.toHaveBeenCalled();
        await expect(API.login('', 'password')).rejects.toThrow(
            errors.fieldError()
        );
        expect(axios.post).not.toHaveBeenCalled();
        await expect(API.login('email', '')).rejects.toThrow(
            errors.fieldError()
        );
        expect(axios.post).not.toHaveBeenCalled();
    });
    it('should accept a email and password pair', async () => {
        const resolvedValue = { status: 200 };
        (axios as jest.Mocked<typeof axios>).post.mockResolvedValue(
            resolvedValue
        );
        await expect(API.login('email', 'password')).resolves.toBe(
            resolvedValue
        );
        expect(axios.post).toHaveBeenCalledWith('/api/users/login', {
            email: 'email',
            password: 'password',
        });
    });
});

<<<<<<< HEAD
describe('#loginTemp', () => {
    it('should reject blank email', async () => {
        await expect(API.loginTemp('')).rejects.toThrow(errors.fieldError());
        expect(axios.post).not.toHaveBeenCalled();
    });
    it('should accept a email', async () => {
        const resolvedValue = { status: 200 };
        (axios as jest.Mocked<typeof axios>).post.mockResolvedValue(
            resolvedValue
        );
        await expect(API.loginTemp('email')).resolves.toBe(resolvedValue);
        expect(axios.post).toHaveBeenCalledWith('/api/users/login-temporary', {
            email: 'email',
        });
    });
});

=======
>>>>>>> 0f01e0fe
describe('#forgotPassReset', () => {
    it('should reject mismatching passwords', async () => {
        await expect(
            API.forgotPassReset('123', {
                password: '1',
                confirmPassword: '2',
            })
        ).rejects.toThrow(errors.passMatch());
        expect(axios.post).not.toHaveBeenCalled();
    });
    it('should reject a blank fields', async () => {
        await expect(
            API.forgotPassReset('123', { password: '', confirmPassword: '' })
        ).rejects.toThrow(errors.fieldError());
        await expect(
            API.forgotPassReset('123', { password: '1', confirmPassword: '' })
        ).rejects.toThrow(errors.fieldError());
        await expect(
            API.forgotPassReset('123', { password: '', confirmPassword: '1' })
        ).rejects.toThrow(errors.fieldError());
    });
    it('should reject a falsy token', async () => {
        await expect(
            API.forgotPassReset(null, { password: '', confirmPassword: '' })
        ).rejects.toThrow(errors.fieldError());
        expect(axios.post).not.toHaveBeenCalled();
    });
    it('should accept valid input', async () => {
        const resolvedValue = { status: 200 };
        const form = {
            password: '1',
            confirmPassword: '1',
        };
        const token = '123';
        (axios as jest.Mocked<typeof axios>).post.mockResolvedValue(
            resolvedValue
        );
        await expect(API.forgotPassReset(token, form)).resolves.toBe(
            resolvedValue
        );
        expect(axios.post).toHaveBeenCalledWith(
            '/api/users/consume-password-reset-token',
            {
                token,
                form,
            }
        );
    });
});

describe('#forgotPassRequest', () => {
    it('should reject blank fields', async () => {
        await expect(API.forgotPassRequest({ email: '' })).rejects.toThrow(
            errors.fieldError()
        );
    });
    it('should reject various invalid emails', async () => {
        await expect(
            API.forgotPassRequest({ email: 'name@name@example.com' })
        ).rejects.toThrow(errors.invalidEmail());
        await expect(
            API.forgotPassRequest({ email: 'a.@b.com' })
        ).rejects.toThrow(errors.invalidEmail());
        await expect(
            API.forgotPassRequest({ email: '.a@b.com' })
        ).rejects.toThrow(errors.invalidEmail());
        await expect(
            API.forgotPassRequest({ email: 'a@.b.com' })
        ).rejects.toThrow(errors.invalidEmail());
        await expect(
            API.forgotPassRequest({ email: 'a@b..com' })
        ).rejects.toThrow(errors.invalidEmail());
    });
    it('should accept valid emails', async () => {
        const resolvedValue = { status: 200 };
        (axios as jest.Mocked<typeof axios>).post.mockResolvedValue(
            resolvedValue
        );
        await expect(
            API.forgotPassRequest({ email: 'a.b.c.d@email.com' })
        ).resolves.toBe(resolvedValue);
        expect(axios.post).toHaveBeenCalledWith(
            '/api/users/request-password-reset',
            {
                form: { email: 'a.b.c.d@email.com' },
            }
        );
        await expect(
            API.forgotPassRequest({ email: 'user@example.com' })
        ).resolves.toBe(resolvedValue);
        expect(axios.post).toHaveBeenCalledWith(
            '/api/users/request-password-reset',
            {
                form: { email: 'user@example.com' },
            }
        );
        await expect(
            API.forgotPassRequest({ email: 'mysite@you.me.net' })
        ).resolves.toBe(resolvedValue);
        expect(axios.post).toHaveBeenCalledWith(
            '/api/users/request-password-reset',
            {
                form: { email: 'mysite@you.me.net' },
            }
        );
        await expect(
            API.forgotPassRequest({ email: 'my.own.site@ourearth.org' })
        ).resolves.toBe(resolvedValue);
        expect(axios.post).toHaveBeenCalledWith(
            '/api/users/request-password-reset',
            {
                form: { email: 'my.own.site@ourearth.org' },
            }
        );
    });
});<|MERGE_RESOLUTION|>--- conflicted
+++ resolved
@@ -40,26 +40,6 @@
     });
 });
 
-<<<<<<< HEAD
-describe('#loginTemp', () => {
-    it('should reject blank email', async () => {
-        await expect(API.loginTemp('')).rejects.toThrow(errors.fieldError());
-        expect(axios.post).not.toHaveBeenCalled();
-    });
-    it('should accept a email', async () => {
-        const resolvedValue = { status: 200 };
-        (axios as jest.Mocked<typeof axios>).post.mockResolvedValue(
-            resolvedValue
-        );
-        await expect(API.loginTemp('email')).resolves.toBe(resolvedValue);
-        expect(axios.post).toHaveBeenCalledWith('/api/users/login-temporary', {
-            email: 'email',
-        });
-    });
-});
-
-=======
->>>>>>> 0f01e0fe
 describe('#forgotPassReset', () => {
     it('should reject mismatching passwords', async () => {
         await expect(
