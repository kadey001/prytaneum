--- conflicted
+++ resolved
@@ -23,15 +23,6 @@
     onSuccess: () => void;
 }
 
-<<<<<<< HEAD
-interface FormState {
-    password: string;
-    confirmPassword: string;
-}
-
-
-=======
->>>>>>> 8b836f36
 export default function PasswordResetForm({ token, onSuccess }: Props) {
     const classes = useStyles();
     const [snack] = useSnack();
