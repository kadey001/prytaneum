/* eslint-disable @typescript-eslint/require-await */
import React from 'react';
import { render, unmountComponentAtNode } from 'react-dom';
import ReactTestUtils from 'react-dom/test-utils';
import { AxiosResponse } from 'axios';

import RegisterForm from './RegisterForm';
import API from '../api';

jest.mock('hooks/useSnack');

describe('RegisterForm', () => {
    let container: HTMLElement | null = null;

    beforeEach(() => {
        // setup a DOM element as a render target
        container = document.createElement('div');
        document.body.appendChild(container);
    });

    afterEach(() => {
        // cleanup on exiting
        if (container) {
            unmountComponentAtNode(container);
            container.remove();
        }
        container = null;
        jest.restoreAllMocks();
    });

    // eslint-disable-next-line jest/expect-expect
    it('should render', async () => {
        ReactTestUtils.act(() => {
            render(
                <RegisterForm onSuccess={jest.fn()} onFailure={jest.fn()} />,
                container
            );
        });
    });

    it('should submit on button click', async () => {
        const onSuccess = jest.fn();
        const onFailure = jest.fn();
        const spy = jest.spyOn(API, 'register');
        ReactTestUtils.act(() => {
            render(
                <RegisterForm onSuccess={onSuccess} onFailure={onFailure} />,
                container
            );
        });
        const button = document.querySelector('[type="submit"]');
        ReactTestUtils.act(() => {
            if (button) {
                button.dispatchEvent(
                    new MouseEvent('click', { bubbles: true })
                );
            }
        });
        expect(spy).toBeCalled();
    });

    it('should submit and succeed', async () => {
        // setup

        // props
        const onSuccess = jest.fn();
        const onFailure = jest.fn();
        
        const resolvedVal = { status: 200 };
        const spy = jest
            .spyOn(API, 'register')
            .mockResolvedValue(resolvedVal as AxiosResponse);
        const form = {
            username: 'username',
            email: 'email@email.com',
            password: 'password',
            confirmPass: 'password',
        };
        jest.useFakeTimers();

        // render
        ReactTestUtils.act(() => {
            render(
                <RegisterForm onSuccess={onSuccess} onFailure={onFailure} />,
                container
            );
        });

        // grab input fields from form
        const usernameNode = document.querySelector('#username') as HTMLElement;
        const emailNode = document.querySelector('#email') as HTMLElement;
        const passwordNode = document.querySelector('#password') as HTMLElement;
        const confirmNode = document.querySelector(
            '#confirm-password'
        ) as HTMLElement;
        const button = document.querySelector('[type="submit"]') as HTMLElement;

        // modify input fields in the DOM
        ReactTestUtils.act(() => {
            ReactTestUtils.Simulate.change(usernameNode, {
                target: ({ value: form.username } as unknown) as EventTarget,
            });
            ReactTestUtils.Simulate.change(emailNode, {
                target: ({ value: form.email } as unknown) as EventTarget,
            });
            ReactTestUtils.Simulate.change(passwordNode, {
                target: ({ value: form.password } as unknown) as EventTarget,
            });
            ReactTestUtils.Simulate.change(confirmNode, {
<<<<<<< HEAD
                target: { value: form.confirmPass },
            } as any);
            // clicking submit
=======
                target: ({ value: form.confirmPass } as unknown) as EventTarget,
            });
>>>>>>> 8b836f36
            button.dispatchEvent(new MouseEvent('click', { bubbles: true }));
        });

        // make sure the external API gets called 
        expect(spy).toBeCalledWith(form);
        // make sure all timers run
        jest.runAllTimers();

        // wait for any async results to resolve
        await ReactTestUtils.act(async () => {
            await Promise.allSettled(spy.mock.results);
        });

        expect(onSuccess).toBeCalled();
        expect(onFailure).not.toBeCalled();
    });

    it('should submit and fail', async () => {
        const onSuccess = jest.fn();
        const onFailure = jest.fn();
        const rejectedVal = { status: 500 };
        const spy = jest.spyOn(API, 'register').mockRejectedValue(rejectedVal);
        const form = {
            username: 'username',
            email: 'email@email.com',
            password: 'password',
            confirmPass: 'password',
        };
        jest.useFakeTimers();

        ReactTestUtils.act(() => {
            render(
                <RegisterForm onSuccess={onSuccess} onFailure={onFailure} />,
                container
            );
        });

        const usernameNode = document.querySelector('#username') as HTMLElement;
        const emailNode = document.querySelector('#email') as HTMLElement;
        const passwordNode = document.querySelector('#password') as HTMLElement;
        const confirmNode = document.querySelector(
            '#confirm-password'
        ) as HTMLElement;
        const button = document.querySelector('[type="submit"]') as HTMLElement;

        ReactTestUtils.act(() => {
            ReactTestUtils.Simulate.change(usernameNode, {
                target: ({ value: form.username } as unknown) as EventTarget,
            });
            ReactTestUtils.Simulate.change(emailNode, {
                target: ({ value: form.email } as unknown) as EventTarget,
            });
            ReactTestUtils.Simulate.change(passwordNode, {
                target: ({ value: form.password } as unknown) as EventTarget,
            });
            ReactTestUtils.Simulate.change(confirmNode, {
                target: ({ value: form.confirmPass } as unknown) as EventTarget,
            });
            button.dispatchEvent(new MouseEvent('click', { bubbles: true }));
        });

        expect(spy).toBeCalledWith(form);
        jest.runAllTimers();

        await ReactTestUtils.act(async () => {
            await Promise.allSettled(spy.mock.results);
        });

        expect(onSuccess).not.toBeCalled();
        expect(onFailure).toBeCalled();
    });
});<|MERGE_RESOLUTION|>--- conflicted
+++ resolved
@@ -107,14 +107,8 @@
                 target: ({ value: form.password } as unknown) as EventTarget,
             });
             ReactTestUtils.Simulate.change(confirmNode, {
-<<<<<<< HEAD
-                target: { value: form.confirmPass },
-            } as any);
-            // clicking submit
-=======
                 target: ({ value: form.confirmPass } as unknown) as EventTarget,
             });
->>>>>>> 8b836f36
             button.dispatchEvent(new MouseEvent('click', { bubbles: true }));
         });
 
