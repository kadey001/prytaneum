/* eslint-disable react/jsx-curly-newline */
import React from 'react';
import PropTypes from 'prop-types';
// import TextField from '@material-ui/core/TextField';
import Button from '@material-ui/core/Button';
import Grid from '@material-ui/core/Grid';
import Typography from '@material-ui/core/Typography';
import { MaterialUiPickersDate } from '@material-ui/pickers/typings/date';
import { AxiosResponse } from 'axios';

import TextField from 'components/TextField';
import DateTimePicker from 'components/DateTimePicker';
import useEndpoint from 'hooks/useEndpoint';
import {
    createTownhall,
    updateTownhall,
} from '../api';
import { TownhallForm } from '../types';

interface FormProps {
    onSubmit: () => void;
<<<<<<< HEAD
    initialState?: TownhallForm;
    endpoint: (form: TownhallForm) => Promise<AxiosResponse<any>>;
=======
    initialState?: TownhallFormType;
    endpoint: (form: TownhallFormType) => Promise<AxiosResponse<unknown>>;
>>>>>>> f82094c3
}

interface DefaultFormProps {
    initialState: TownhallForm;
}

function TownhallFormBase({
    onSubmit: cb,
    initialState,
    endpoint,
}: FormProps & DefaultFormProps) {
    const [state, setState] = React.useState<TownhallForm>(initialState);
    const apiRequest = React.useCallback(() => endpoint(state), [state]);
    const [sendRequest] = useEndpoint(apiRequest, {
        onSuccess: cb,
    });

    const onSubmit = (e: React.FormEvent<HTMLFormElement>) => {
        e.preventDefault();
        sendRequest();
    };

    type ChangeEvent =
        | React.ChangeEvent<HTMLTextAreaElement | HTMLInputElement>
        | { target: { value: MaterialUiPickersDate } };
    const handleChange = (e: ChangeEvent, key: string) => {
        const { value } = e.target;
        setState((prev) => ({ ...prev, [key]: value }));
    };

    return (
        <Grid container spacing={3}>
            <Grid item xs={12}>
                <Typography variant='h4'>Session Form</Typography>
            </Grid>
            <Grid item xs={12}>
                <form onSubmit={onSubmit}>
                    <Grid container spacing={2}>
                        <Grid item xs={12}>
                            <TextField
                                required
                                label='Speaker'
                                value={state.speaker}
                                onChange={(e) => handleChange(e, 'speaker')}
                            />
                        </Grid>
                        <Grid item xs={12}>
                            <TextField
                                required
                                label='Moderator'
                                value={state.moderator}
                                onChange={(e) => handleChange(e, 'moderator')}
                            />
                        </Grid>
                        <Grid item xs={12}>
                            <TextField
                                required
                                label='Session URL'
                                value={state.url}
                                onChange={(e) => handleChange(e, 'url')}
                            />
                        </Grid>
                        <Grid item xs={12}>
                            <DateTimePicker
                                fullWidth
                                required
                                autoComplete='off'
                                id='date'
                                label='Date & Time'
                                inputVariant='outlined'
                                value={state.date}
                                onChange={(value) =>
                                    handleChange({ target: { value } }, 'date')
                                }
                            />
                        </Grid>
                        <Grid item xs={12}>
                            <TextField
                                required
                                label='Description'
                                value={state.description}
                                onChange={(e) => handleChange(e, 'description')}
                            />
                        </Grid>
                        <Grid container item xs={12} justify='flex-end'>
                            <Button type='submit' variant='contained'>
                                Submit
                            </Button>
                        </Grid>
                    </Grid>
                </form>
            </Grid>
        </Grid>
    );
}

TownhallFormBase.defaultProps = {
    onSubmit: () => {},
    initialState: {
        speaker: '',
        moderator: '',
        date: new Date(),
        description: '',
        url: '',
    },
};

TownhallFormBase.propTypes = {
    onSubmit: PropTypes.func,
    initialState: PropTypes.object,
    endpoint: PropTypes.func.isRequired,
};

interface CreateTownhallProps {
    onSubmit: () => void;
}

function CreateTownhall(props: CreateTownhallProps) {
    return (
        <TownhallFormBase
            endpoint={(form) => createTownhall(form)}
            // eslint-disable-next-line react/jsx-props-no-spreading
            {...props}
        />
    );
}

interface UpdateSessionProps {
    onSubmit: () => void;
    updateTarget: string;
}

function UpdateTownhall(props: UpdateSessionProps) {
    const { updateTarget } = props;
    return (
        <TownhallFormBase
            endpoint={(form) => updateTownhall(form, updateTarget)}
            // eslint-disable-next-line react/jsx-props-no-spreading
            {...props}
        />
    );
}

interface GenericProps {
    type: 'create' | 'update';
    onSubmit: () => void;
}

interface UpdateProps extends GenericProps {
    type: 'update';
    updateTarget: string;
}

interface CreateProps extends GenericProps {
    type: 'create';
    updateTarget?: never;
}

type Props = CreateProps | UpdateProps;

export default function TownhallForm({ type, onSubmit, updateTarget }: Props) {
    switch (type) {
        case 'create':
            return <CreateTownhall onSubmit={onSubmit} />;
        case 'update':
            return (
                <UpdateTownhall
                    // typescript can't detect that this is a string I guess so I had to cast it
                    updateTarget={updateTarget as string}
                    onSubmit={onSubmit}
                />
            );
        default:
            return <CreateTownhall onSubmit={onSubmit} />;
    }
}<|MERGE_RESOLUTION|>--- conflicted
+++ resolved
@@ -11,21 +11,13 @@
 import TextField from 'components/TextField';
 import DateTimePicker from 'components/DateTimePicker';
 import useEndpoint from 'hooks/useEndpoint';
-import {
-    createTownhall,
-    updateTownhall,
-} from '../api';
+import { createTownhall, updateTownhall } from '../api';
 import { TownhallForm } from '../types';
 
 interface FormProps {
     onSubmit: () => void;
-<<<<<<< HEAD
     initialState?: TownhallForm;
-    endpoint: (form: TownhallForm) => Promise<AxiosResponse<any>>;
-=======
-    initialState?: TownhallFormType;
-    endpoint: (form: TownhallFormType) => Promise<AxiosResponse<unknown>>;
->>>>>>> f82094c3
+    endpoint: (form: TownhallForm) => Promise<AxiosResponse<unknown>>;
 }
 
 interface DefaultFormProps {
