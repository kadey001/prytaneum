import React from 'react';
import Button from '@material-ui/core/Button';
import axios from 'utils/axios';

import useSnack from 'hooks/useSnack';
import useEndpoint from 'hooks/useEndpoint';
import Component from './InfiniteScroll';

// Note: Get requests must have at the minimum two query parameters: page number and limit number.
// The response must contain a hasNext boolean attribute which will let know the client if there are more pages to fetch
function getNames(page: number, limit: number) {
    return axios.get<{ names: string[]; hasNext: boolean }>(
        `/api/mock/get-names?page=${page}&limit=${limit}`
    );
}

// Note: Example Scroll in a temp file because useEndpoint can not be called from a .stories file
export default function ExampleInfiniteScroll() {
    // Note: The following logic will have to be used in any component that wants to use InfiniteScroll
    /* ********************************************************************* */
    const [names, setNames] = React.useState<string[]>([]); // Names will be replaced with any data, depending on the use case
    const [hasNext, setHasNext] = React.useState(true);
    const [page, setPage] = React.useState(1);
    const [snack] = useSnack();
    const apiRequest = React.useCallback(() => getNames(page, 30), [page]);

    const [sendRequest, isLoading] = useEndpoint(apiRequest, {
        onSuccess: (results) => {
            // The conditional below can only be entered in the first request.
            // If the Initial request (page 1) has no data then we let the user know that there is no data.
            // The response must have a hasNext = false, so we know sendRequest will not be called by InfiniteScroll anymore
<<<<<<< HEAD
            if (results.data.names.length === 0)
                snack('No names were found');
=======
            if (results.data.names.length === 0) snack('No names were found');
>>>>>>> e11d22d2
            setNames((prev) => [...prev, ...results.data.names]);
            setHasNext(results.data.hasNext);
            setPage(page + 1);
        },
<<<<<<< HEAD
        onFailure: () =>
            snack('Something went wrong, please try again!'),
=======
        onFailure: () => snack('Something went wrong, please try again!'),
>>>>>>> e11d22d2
    });
    /* ********************************************************************* */
    return (
        <Component
            loadMore={hasNext ? sendRequest : null}
            isLoading={isLoading}
        >
            <Button onClick={sendRequest}> Initial Request</Button>
            <div>
                {names.map((name, index) => (
                    <h1 key={index}>{name}</h1>
                ))}
            </div>
        </Component>
    );
}<|MERGE_RESOLUTION|>--- conflicted
+++ resolved
@@ -29,22 +29,12 @@
             // The conditional below can only be entered in the first request.
             // If the Initial request (page 1) has no data then we let the user know that there is no data.
             // The response must have a hasNext = false, so we know sendRequest will not be called by InfiniteScroll anymore
-<<<<<<< HEAD
-            if (results.data.names.length === 0)
-                snack('No names were found');
-=======
             if (results.data.names.length === 0) snack('No names were found');
->>>>>>> e11d22d2
             setNames((prev) => [...prev, ...results.data.names]);
             setHasNext(results.data.hasNext);
             setPage(page + 1);
         },
-<<<<<<< HEAD
-        onFailure: () =>
-            snack('Something went wrong, please try again!'),
-=======
         onFailure: () => snack('Something went wrong, please try again!'),
->>>>>>> e11d22d2
     });
     /* ********************************************************************* */
     return (
