--- conflicted
+++ resolved
@@ -1,5 +1,4 @@
 import React from 'react';
-<<<<<<< HEAD
 
 /**
  * Template/config for displaying Options section on user settings page
@@ -7,8 +6,6 @@
  * @category Component
  * @constructor Options
  */
-=======
->>>>>>> 6552debe
 
 export default function Options() {
     return {
