import React from 'react';
import Grid from '@material-ui/core/Grid';
import TextField from '@material-ui/core/TextField';
import { Avatar } from '@material-ui/core';
import { makeStyles } from '@material-ui/core/styles';

interface Props {
    img?: string;
}

const useStyles = makeStyles((theme) => ({
    root: {
        padding: `${theme.spacing(0)}px 5px ${theme.spacing(1)}px 5px`,
        height: '100%',
        width: '100%',
    },
    grid: {
        padding: '10px 5px 10px 5px',
    },
}));

export default function UserProfile({ img }: Props) {
    const classes = useStyles();

    return (
        <div className={classes.root}>
            <Grid
                component='span'
                container
                alignContent='center'
                className={classes.grid}
            >
                <Grid component='span' item xs={12} className={classes.grid}>
                    <Avatar src={img} alt='Profile Avatar' />
<<<<<<< HEAD
                    {/* ROUTING: to page to upload new photo*/}
=======
                    {/* ROUTING: to page to upload new photo? */}
>>>>>>> 2b460bef
                </Grid>
                <Grid component='span' item xs={12} className={classes.grid}>
                    <TextField
                        inputProps={{ 'aria-label': 'Username'}}
                        label='Username'
                        aria-label='Username'
                        required
                        type='text'
                        value='pull from db for username'
                        onChange={() => {}}
                        spellCheck={false}
                    />
                </Grid>
                <Grid component='span' item xs={12} className={classes.grid}>
                    <TextField
                        inputProps={{ 'aria-label': 'Email'}}
                        label='Email'
                        aria-label='Email'
                        required
                        type='email'
                        value='push to db for email'
                        onChange={() => {}}
                        spellCheck={false}
                    />
                </Grid>
                <Grid component='span' item xs={12} className={classes.grid}>
                    <TextField
                        inputProps={{ 'aria-label': 'Password'}}
                        label='Password'
                        aria-label='Password'
                        required
                        type='password'
                        value='push to db for password'
                        onChange={() => {}}
                        spellCheck={false}
                    />
                </Grid>
            </Grid>
        </div>
    );
}<|MERGE_RESOLUTION|>--- conflicted
+++ resolved
@@ -32,11 +32,7 @@
             >
                 <Grid component='span' item xs={12} className={classes.grid}>
                     <Avatar src={img} alt='Profile Avatar' />
-<<<<<<< HEAD
                     {/* ROUTING: to page to upload new photo*/}
-=======
-                    {/* ROUTING: to page to upload new photo? */}
->>>>>>> 2b460bef
                 </Grid>
                 <Grid component='span' item xs={12} className={classes.grid}>
                     <TextField
