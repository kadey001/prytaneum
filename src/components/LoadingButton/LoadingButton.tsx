--- conflicted
+++ resolved
@@ -13,16 +13,8 @@
     if (loading) {
         return React.cloneElement(
             component,
-<<<<<<< HEAD
-            { disabled: loading },
-            <CircularProgress
-                size={theme.typography.button.lineHeight}
-                aria-label="loading"
-            />
-=======
             { disabled: loading, 'aria-label': 'Loading Button' },
             <CircularProgress size={theme.typography.button.lineHeight} />
->>>>>>> ae9e94d4
         );
     }
     return component;
