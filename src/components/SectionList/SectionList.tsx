--- conflicted
+++ resolved
@@ -10,13 +10,8 @@
 } from '@material-ui/core';
 import { makeStyles, Theme } from '@material-ui/core/styles';
 
-<<<<<<< HEAD
 interface Datum {
     image?: string;
-=======
-export interface Datum {
-    image: string;
->>>>>>> 27d86605
     title: string;
     subtitle: string;
 }
@@ -67,7 +62,6 @@
                                 idx
                             ) => (
                                 <li key={idx}>
-<<<<<<< HEAD
                                     <ListItem divider button>
                                         {image && (
                                             <ListItemAvatar>
@@ -77,15 +71,6 @@
                                                 />
                                             </ListItemAvatar>
                                         )}
-=======
-                                    <ListItem button>
-                                        <ListItemAvatar>
-                                            <Avatar
-                                                src={image}
-                                                alt='Member of Congress Picture'
-                                            />
-                                        </ListItemAvatar>
->>>>>>> 27d86605
                                         <ListItemText
                                             primary={listItemTitle}
                                             secondary={subtitle}
