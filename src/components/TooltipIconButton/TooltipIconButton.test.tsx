import React from 'react';
import { render, unmountComponentAtNode } from 'react-dom';
import ReactTestUtils from 'react-dom/test-utils';

import TooltipIconButton from './TooltipIconButton';

describe('TooltipIconButton', () => {
    let container: HTMLDivElement | null = null;

    beforeEach(() => {
        // setup a DOM element as a render target
        container = document.createElement('div');
        document.body.appendChild(container);
    });

    afterEach(() => {
        // cleanup on exiting
        if (container) {
            unmountComponentAtNode(container);
            container.remove();
        }
        container = null;
        jest.restoreAllMocks();
    });

    // eslint-disable-next-line jest/expect-expect
    it('should render', () => {
        const onClickButton = jest.fn();
        ReactTestUtils.act(() => {
            render(
                <TooltipIconButton onClick={onClickButton} tooltip='tooltip'>
                    <h1>Child</h1>
                </TooltipIconButton>,
                container
            );
        });

        const button = document.querySelector('button') as HTMLButtonElement;
        ReactTestUtils.act(() => {
            button.dispatchEvent(new MouseEvent('click', { bubbles: true }));
        });

        expect(onClickButton).toBeCalledTimes(1);
    });
<<<<<<< HEAD
=======
    // eslint-disable-next-line jest/no-commented-out-tests
    // it('should call onClose when close button is clicked', () => {
    //     const onClose = jest.fn();
    //     ReactTestUtils.act(() => {
    //         render(
    //             <Dialog open onClose={onClose}>
    //                 <div />
    //             </Dialog>,
    //             container
    //         );
    //     });
    //     const button = document.querySelector('button') as HTMLButtonElement;
    //     ReactTestUtils.act(() => {
    //         button.dispatchEvent(new MouseEvent('click', { bubbles: true }));
    //     });

    //     expect(onClose).toBeCalledTimes(1);
    // });

    // eslint-disable-next-line jest/no-commented-out-tests
    // it('should not render children if closed', () => {
    //     const onClose = jest.fn();
    //     ReactTestUtils.act(() => {
    //         render(
    //             <Dialog open={false} onClose={onClose}>
    //                 <div id='child' />
    //             </Dialog>,
    //             container
    //         );
    //     });
    //     const child = document.querySelector('#child');
    //     expect(child).toBeFalsy();
    // });
>>>>>>> 8b836f36
});
<|MERGE_RESOLUTION|>--- conflicted
+++ resolved
@@ -1,81 +1,78 @@
-import React from 'react';
-import { render, unmountComponentAtNode } from 'react-dom';
-import ReactTestUtils from 'react-dom/test-utils';
-
-import TooltipIconButton from './TooltipIconButton';
-
-describe('TooltipIconButton', () => {
-    let container: HTMLDivElement | null = null;
-
-    beforeEach(() => {
-        // setup a DOM element as a render target
-        container = document.createElement('div');
-        document.body.appendChild(container);
-    });
-
-    afterEach(() => {
-        // cleanup on exiting
-        if (container) {
-            unmountComponentAtNode(container);
-            container.remove();
-        }
-        container = null;
-        jest.restoreAllMocks();
-    });
-
-    // eslint-disable-next-line jest/expect-expect
-    it('should render', () => {
-        const onClickButton = jest.fn();
-        ReactTestUtils.act(() => {
-            render(
-                <TooltipIconButton onClick={onClickButton} tooltip='tooltip'>
-                    <h1>Child</h1>
-                </TooltipIconButton>,
-                container
-            );
-        });
-
-        const button = document.querySelector('button') as HTMLButtonElement;
-        ReactTestUtils.act(() => {
-            button.dispatchEvent(new MouseEvent('click', { bubbles: true }));
-        });
-
-        expect(onClickButton).toBeCalledTimes(1);
-    });
-<<<<<<< HEAD
-=======
-    // eslint-disable-next-line jest/no-commented-out-tests
-    // it('should call onClose when close button is clicked', () => {
-    //     const onClose = jest.fn();
-    //     ReactTestUtils.act(() => {
-    //         render(
-    //             <Dialog open onClose={onClose}>
-    //                 <div />
-    //             </Dialog>,
-    //             container
-    //         );
-    //     });
-    //     const button = document.querySelector('button') as HTMLButtonElement;
-    //     ReactTestUtils.act(() => {
-    //         button.dispatchEvent(new MouseEvent('click', { bubbles: true }));
-    //     });
-
-    //     expect(onClose).toBeCalledTimes(1);
-    // });
-
-    // eslint-disable-next-line jest/no-commented-out-tests
-    // it('should not render children if closed', () => {
-    //     const onClose = jest.fn();
-    //     ReactTestUtils.act(() => {
-    //         render(
-    //             <Dialog open={false} onClose={onClose}>
-    //                 <div id='child' />
-    //             </Dialog>,
-    //             container
-    //         );
-    //     });
-    //     const child = document.querySelector('#child');
-    //     expect(child).toBeFalsy();
-    // });
->>>>>>> 8b836f36
-});
+import React from 'react';
+import { render, unmountComponentAtNode } from 'react-dom';
+import ReactTestUtils from 'react-dom/test-utils';
+
+import TooltipIconButton from './TooltipIconButton';
+
+describe('TooltipIconButton', () => {
+    let container: HTMLDivElement | null = null;
+
+    beforeEach(() => {
+        // setup a DOM element as a render target
+        container = document.createElement('div');
+        document.body.appendChild(container);
+    });
+
+    afterEach(() => {
+        // cleanup on exiting
+        if (container) {
+            unmountComponentAtNode(container);
+            container.remove();
+        }
+        container = null;
+        jest.restoreAllMocks();
+    });
+
+    // eslint-disable-next-line jest/expect-expect
+    it('should render', () => {
+        const onClickButton = jest.fn();
+        ReactTestUtils.act(() => {
+            render(
+                <TooltipIconButton onClick={onClickButton} tooltip='tooltip'>
+                    <h1>Child</h1>
+                </TooltipIconButton>,
+                container
+            );
+        });
+
+        const button = document.querySelector('button') as HTMLButtonElement;
+        ReactTestUtils.act(() => {
+            button.dispatchEvent(new MouseEvent('click', { bubbles: true }));
+        });
+
+        expect(onClickButton).toBeCalledTimes(1);
+    });
+    // eslint-disable-next-line jest/no-commented-out-tests
+    // it('should call onClose when close button is clicked', () => {
+    //     const onClose = jest.fn();
+    //     ReactTestUtils.act(() => {
+    //         render(
+    //             <Dialog open onClose={onClose}>
+    //                 <div />
+    //             </Dialog>,
+    //             container
+    //         );
+    //     });
+    //     const button = document.querySelector('button') as HTMLButtonElement;
+    //     ReactTestUtils.act(() => {
+    //         button.dispatchEvent(new MouseEvent('click', { bubbles: true }));
+    //     });
+
+    //     expect(onClose).toBeCalledTimes(1);
+    // });
+
+    // eslint-disable-next-line jest/no-commented-out-tests
+    // it('should not render children if closed', () => {
+    //     const onClose = jest.fn();
+    //     ReactTestUtils.act(() => {
+    //         render(
+    //             <Dialog open={false} onClose={onClose}>
+    //                 <div id='child' />
+    //             </Dialog>,
+    //             container
+    //         );
+    //     });
+    //     const child = document.querySelector('#child');
+    //     expect(child).toBeFalsy();
+    // });
+});