import auth from './auth';
import feedbackPortal from './feedbackPortal';
import invite from './invite';
import townhall from './townhall';
<<<<<<< HEAD
import forExample from './for-example';

export default [
    ...auth,
    ...townhall,
    ...invite,
    ...feedbackPortal,
    ...forExample,
];
=======
import team from './teams';

export default [...auth, ...townhall, ...feedbackPortal, ...team];
>>>>>>> 35f8039e
<|MERGE_RESOLUTION|>--- conflicted
+++ resolved
@@ -2,8 +2,8 @@
 import feedbackPortal from './feedbackPortal';
 import invite from './invite';
 import townhall from './townhall';
-<<<<<<< HEAD
 import forExample from './for-example';
+import team from './teams';
 
 export default [
     ...auth,
@@ -11,9 +11,5 @@
     ...invite,
     ...feedbackPortal,
     ...forExample,
-];
-=======
-import team from './teams';
-
-export default [...auth, ...townhall, ...feedbackPortal, ...team];
->>>>>>> 35f8039e
+    ...team,
+];