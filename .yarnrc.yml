packageExtensions:
    '@endemolshinegroup/cosmiconfig-typescript-loader@*':
        peerDependenciesMeta:
            typescript:
                optional: true
    '@mdx-js/loader@*':
        dependencies:
            react: '*'
    '@storybook/core@*':
        dependencies:
            webpack: '*'
    babel-plugin-relay@*:
        dependencies:
            '@babel/runtime': '*'
    eslint-config-airbnb-typescript@*:
        dependencies:
            '@babel/core': '*'
            eslint: '*'
            eslint-plugin-import: '*'
<<<<<<< HEAD
            '@babel/core': '*'
    'eslint-config-react-app@*':
=======
    eslint-config-react-app@*:
>>>>>>> ef96f53a
        dependencies:
            '@babel/plugin-syntax-flow': '*'
            '@babel/plugin-transform-react-jsx': '*'
        peerDependencies:
            '@typescript-eslint/eslint-plugin': '*'
    fastify-cookie@*:
        peerDependencies:
            fastify: '*'
    mercurius@*:
        peerDependencies:
            fastify: '*'
    pino@*:
        dependencies:
            pino-pretty: '*'
    '@types/react-relay@^13.0.1':
        peerDependencies:
            '@types/relay-runtime': '^13.0.1'

plugins:
    - path: .yarn/plugins/@yarnpkg/plugin-workspace-tools.cjs
      spec: '@yarnpkg/plugin-workspace-tools'
    - path: .yarn/plugins/@yarnpkg/plugin-typescript.cjs
      spec: '@yarnpkg/plugin-typescript'
    - path: .yarn/plugins/@yarnpkg/plugin-version.cjs
      spec: '@yarnpkg/plugin-version'

yarnPath: .yarn/releases/yarn-3.1.1.cjs<|MERGE_RESOLUTION|>--- conflicted
+++ resolved
@@ -17,12 +17,7 @@
             '@babel/core': '*'
             eslint: '*'
             eslint-plugin-import: '*'
-<<<<<<< HEAD
-            '@babel/core': '*'
-    'eslint-config-react-app@*':
-=======
     eslint-config-react-app@*:
->>>>>>> ef96f53a
         dependencies:
             '@babel/plugin-syntax-flow': '*'
             '@babel/plugin-transform-react-jsx': '*'
