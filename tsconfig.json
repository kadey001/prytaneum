--- conflicted
+++ resolved
@@ -41,11 +41,7 @@
             "**/*.stories.*",
             "**/*+(index|.spec|.e2e).ts"
         ],
-<<<<<<< HEAD
         "categoryOrder": ["components", "hooks"],
-=======
-        "categoryOrder": ["Components", "hooks", "*"],
->>>>>>> fb64d79b
         "toc": [
             "Components",
             "hooks"
