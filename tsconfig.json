--- conflicted
+++ resolved
@@ -1,7 +1,4 @@
 {
-<<<<<<< HEAD
-    "extends": "./tsconfig.base.json"
-=======
     "compilerOptions": {
         /* Visit https://aka.ms/tsconfig.json to read more about this file */
 
@@ -73,5 +70,4 @@
         "resolveJsonModule": true
     },
     "include": ["./app"]
->>>>>>> ef96f53a
 }