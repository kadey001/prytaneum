--- conflicted
+++ resolved
@@ -98,12 +98,9 @@
         "eslint-plugin-react-hooks": "^4.0.8",
         "faker": "^4.1.0",
         "jest-environment-jsdom-sixteen": "^1.0.3",
-<<<<<<< HEAD
         "jsonwebtoken": "^8.5.1",
-=======
         "jsdoc": "^3.6.5",
         "jsdoc-mermaid": "^1.0.0",
->>>>>>> 0f01e0fe
         "msw": "^0.20.5",
         "react-is": "^16.13.1",
         "react-test-renderer": "^16.13.1",
