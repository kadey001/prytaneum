--- conflicted
+++ resolved
@@ -8,32 +8,11 @@
         "husky": "husky install",
         "g:commit": "commit",
         "g:codegen": "graphql-codegen --config codegen.yml",
-<<<<<<< HEAD
-        "g:update-types": "ts-node ./scripts/make-types",
-=======
->>>>>>> ef96f53a
         "g:dev-server": "yarn workspace @app/server dev",
         "g:dev-client": "yarn workspace @app/client dev",
         "g:start-server": "yarn workspace @app/server start",
         "g:start-client": "yarn workspace @app/client start",
         "g:client-relay": "yarn workspace @app/client relay",
-<<<<<<< HEAD
-        "g:start-db": "yarn workspace @app/db start-db",
-        "g:start-proxy": "yarn workspace prytaneum ts-node-dev -r ./scripts/env.ts ./proxy.ts",
-        "g:dev-project": "concurrently -n relay,proxy,codegen,server,client,db -c \"black.bgCyan,black.bgYellow.bold,bgCyan.bold,bgBlue.bold,bgMagenta.bold,bgGreen.bold\" \"yarn g:client-relay\" \"yarn g:start-proxy\" \"yarn g:codegen --watch\" \"yarn g:dev-server\" \"yarn g:dev-client\" \"yarn g:start-db\"",
-        "g:start-project": "concurrently -n server,client,proxy -c \"black.bgCyan,black.bgYellow.bold,bgCyan.bold\" \"yarn g:start-server\" \"yarn g:start-client\" \"yarn g:start-proxy\"",
-        "g:typecheck": "yarn workspace @app/client typecheck && yarn workspace @app/server typecheck",
-        "g:lint-project": "yarn eslint \"app/**\"",
-        "g:lint-changes": "yarn exec scripts/lint-changes.sh"
-    },
-    "devDependencies": {
-        "@babel/core": "^7.17.2",
-        "@babel/plugin-syntax-flow": "^7.16.7",
-        "@babel/plugin-transform-react-jsx": "^7.16.7",
-        "@commitlint/cli": "^12.1.1",
-        "@commitlint/config-conventional": "^12.1.1",
-        "@commitlint/prompt-cli": "^12.1.1",
-=======
         "g:start-db": "yarn exec db/start-db.sh",
         "g:start-proxy": "yarn workspace prytaneum ts-node-dev -r ./scripts/env.ts ./proxy.ts",
         "g:dev-project": "concurrently -n relay,proxy,codegen,server,client,db -c \"black.bgCyan,black.bgYellow.bold,bgCyan.bold,bgBlue.bold,bgMagenta.bold,bgGreen.bold\" \"yarn g:client-relay\" \"yarn g:start-proxy\" \"yarn g:codegen --watch\" \"yarn g:dev-server\" \"yarn g:dev-client\" \"yarn g:start-db\"",
@@ -43,7 +22,6 @@
         "@commitlint/cli": "^16.2.1",
         "@commitlint/config-conventional": "^16.2.1",
         "@commitlint/prompt-cli": "^16.2.1",
->>>>>>> ef96f53a
         "@graphql-codegen/cli": "^2.4.0",
         "@graphql-codegen/introspection": "^2.1.1",
         "@graphql-codegen/typescript": "^2.4.2",
@@ -54,29 +32,11 @@
         "@types/eslint": "^7",
         "@types/express": "^4",
         "@types/node": "^14.14.41",
-<<<<<<< HEAD
-        "@typescript-eslint/eslint-plugin": "^5.11.0",
-        "@typescript-eslint/parser": "^5.11.0",
-=======
         "@types/prettier": "^2",
->>>>>>> ef96f53a
         "concurrently": "^6.0.2",
         "dotenv": "^10.0.0",
         "dotenv-expand": "^5.1.0",
         "eslint": "^8.9.0",
-<<<<<<< HEAD
-        "eslint-config-airbnb-typescript": "^16.1.0",
-        "eslint-config-prettier": "^8.3.0",
-        "eslint-config-react-app": "^7.0.0",
-        "eslint-import-resolver-node": "^0.3.6",
-        "eslint-plugin-flowtype": "^8.0.3",
-        "eslint-plugin-import": "^2.25.4",
-        "eslint-plugin-jest": "^26.1.0",
-        "eslint-plugin-jsx-a11y": "^6.5.1",
-        "eslint-plugin-react": "^7.28.0",
-        "eslint-plugin-react-hooks": "^4.3.0",
-=======
->>>>>>> ef96f53a
         "husky": "^6.0.0",
         "prettier": "^2.5.1",
         "typescript": "4.3.2"
