--- conflicted
+++ resolved
@@ -33,11 +33,7 @@
               run: yarn install
 
             - name: Lint Project
-<<<<<<< HEAD
-              run: yarn g:lint-project
-=======
               run: yarn workspaces foreach -p run lint
->>>>>>> ef96f53a
 
     testing:
         name: Testing
