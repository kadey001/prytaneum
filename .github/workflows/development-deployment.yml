--- conflicted
+++ resolved
@@ -1,20 +1,11 @@
 name: Build and Deploy development Version to GKE
 
 on:
-<<<<<<< HEAD
-  push:
-    branches:
-      - dev 
-  pull_request_target:
-    branches:
-      - dev
-=======
   workflow_run:
     workflows: ["Linting"]
     branches: [dev]
     types:
       - completed
->>>>>>> 9d684e28
 
 env:
   PROJECT_ID: ${{ secrets.GKE_PROJECT_ID }}
