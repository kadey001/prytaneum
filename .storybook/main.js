const path = require('path');

module.exports = {
    stories: ['../src/**/*.stories.@(jsx|tsx|mdx)'],
    addons: [
        '@storybook/preset-create-react-app',
        '@storybook/addon-a11y',
        '@storybook/addon-essentials',
    ],
    webpackFinal: (config) => {
        config.resolve.alias = {
<<<<<<< HEAD
            'hooks/socketIo': path.resolve(
                __dirname,
                '../src/hooks/__mocks__/socketIo'
            ),
=======
            'hooks/socketIo': path.resolve(__dirname, '../src/hooks/__mocks__/socketIo'),
>>>>>>> 352032de
        };
        return config;
    },
};<|MERGE_RESOLUTION|>--- conflicted
+++ resolved
@@ -9,14 +9,7 @@
     ],
     webpackFinal: (config) => {
         config.resolve.alias = {
-<<<<<<< HEAD
-            'hooks/socketIo': path.resolve(
-                __dirname,
-                '../src/hooks/__mocks__/socketIo'
-            ),
-=======
             'hooks/socketIo': path.resolve(__dirname, '../src/hooks/__mocks__/socketIo'),
->>>>>>> 352032de
         };
         return config;
     },
